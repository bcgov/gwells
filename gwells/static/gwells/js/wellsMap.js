/**
 * The WellsMap class provides a Leaflet map with different functionality, depending upon the context in which it is deployed.
 * It currently depends only on Leaflet, esri-leaflet, and JQuery, eschewing any other plugins libraries in the interest of maintainability.
 *
 * A NOTE ON FUNCTIONALITY: This class can be initialised in different ways, which exposes its functionality differently.
 * If sufficient parameters are supplied in map construction, the map can perform the following tasks:
 *  - Draw a single pushpin (i.e., a Leaflet marker akin to a Google marker) which causes the map to emit AJAX requests to show all wells
 *      in the bounding box (except the well that is being represented by the pushpin which the pin itself has coupled). The map will
 *      reissue queries for wells in the bounding box whenever the map is panned or zoomed, provided the pushpin is present.
 *      If the map is beneath a certain zoom level, it will draw a rectangle to show queried wells and refrain from querying further
 *      until zoomed beyond the minimum (in order to prevent querying and rendering an inordinate number of wells).
 *      The pushpin can be fed into the map's initialisation options via wellPushpinInit or added/moved
 *      programmatically through the public method placeWellPushpin(). It may be removed via removeWellPushpin().
 *      If the wellPushpinMoveCallback is supplied on map init, the pushpin can be moved by dragging, which advertises the
 *      pushpin's latitude and longitude to the callback. The map will centre on the pushpin and reissue queries for surrounding
 *      wells whenever the pushpin is moved.
 *  - Call an external query callback (if one is supplied), passing it the map's current extent to add as a search parameter.
 *  - Display an ESRI MapServer layer as a base layer.
 *  - Display an array of WMS tile layers as overlays.
 * The map is able to pan and zoom by default, but this behaviour can be disabled by passing appropriate booleans. Note that if zooming is allowed,
 * the map will always zoom into and out of the centre of the map, regardless if the zoom event arises from zoom buttons or the mouse wheel. Also,
 * the constructor allows the map to set its zoom levels, as well as the initial centre or a bounding box to fit (precisely one of these is
 * required for a given instance).
 *
 * @param options An object conforming to the following scheme (using TS notation):
 * {
 *   mapNodeId: string, // The DOM ID of the div into which the Leaflet map will be placed
 *   esriLayers: [ // ESRI layers associated with the map
 *       {
 *          url: string // A URL to an Esri MapServer map service.
 *       }
 *   ],
 *   wmsLayers: [ // WMS layers associated with the map
 *       {
 *          rootUrl: string, // URL to the OWS service of the WMS layer; e.g., 'https://openmaps.gov.bc.ca/geo/pub/WHSE_CADASTRE.PMBC_PARCEL_FABRIC_POLY_SVW/ows?'
 *          format: string, // Format of the tiles; e.g., 'image/png'
 *          layers: string, // Layers of the OWS service; e.g., 'pub:WHSE_CADASTRE.PMBC_PARCEL_FABRIC_POLY_SVW'.
 *          styles: string, // Styles of the OWS service; e.g., 'PMBC_Parcel_Fabric_Cadastre_Outlined'
 *          transparent: boolean // Whether the tiles are transparent (other than the features drawn upon them)
 *      }
 *   ],
 *   initCentre?: [float], // A two-element array representing the latitude and longitude of the centre of the map. If omitted, the map is fit to mapBounds, so one of these must exist.
 *   centreZoom?: bool, // Whether the map zoom always tracks the centre of the map. Defaults to false.
 *   canPan?: bool, // Whether the map can be panned after initial load. Defaults to true.
 *   minZoom?: number,  // The minimum zoom level of the map (i.e., how far it can be zoomed out)
 *   maxZoom?: number,  // The maximum zoom level of the map (i.e., how far it can be zoomed in)
 *   // Indicates the map should be started zoomed into a particular extent.
 *   initialExtent?: {
 *      startCorner: string, // Comma-separated string of theform 'lat,long' denoting the extent rectangle's starting corner
 *      endCorner: string // Comma-separated string of theform 'lat,long' denoting the extent rectangle's ending corner
 *   },
 *   mapBounds?: { // Latitude and longitude extremes of the bounding rectangle for the map.
 *      north: float, // The top latitude of the map
 *      south: float, // The bottom latitude of the map
 *      west: float, // The leftmost longitude of the map
 *      east: float, // The rightmost longitude of the map
 *      padding: int // Margin beyond extremes to pad the bounds with, as a percentage of the total bounding box.
 *   },
 *   wellPushpinInit?: { // An object for setting the latitude, longitude, and details of a wellPushpin on init.
 *      lat: float, // The initial latitude of the pushpin
 *      long: float, // The initial longitude of the pushpin
 *      wellDetails: {
 *          guid: string // The GUID of the well, for identification and special handling
 *      }
 *   },
 *   wellPushpinMoveCallback?: function, // Function to call when the map's wellPushpin moves
 *   externalQueryCallback?: function, // Function to call when the map's bounding box is bundled into an external query
 *   externalAttributionNodeId?: string, // ID of the DOM node (exterior to the map) where the map's attribution will be displayed.
 *   mapErrorsNodeId?: string // ID of the DOM node (exterior to the map) where any map errors will be displayed.
 * }
 */
function WellsMap(options) {
    'use strict';
    /** Class constants */

    // The URL used to search for wells, now being set dynamically from the webpage.
    var _SEARCH_URL = null;

    // The zoom level beyond which the map issues AJAX queries for wells, and beneath which removes AJAX-queried wells.
    var _AJAX_SEARCH_MIN_ZOOM_LEVEL = 14;

    // The zoom level beyond which the map presents the external query control, and beneath which removes the control.
    var _EXTERNAL_QUERY_MIN_ZOOM_LEVEL = 10;

    // Leaflet style for the _wellMarkers
    var _WELL_MARKER_STYLE = {
          radius: 4, // The radius of the circleMarker
          color: "#000", // The color of the circleMarker
          weight: 1,
          fillColor: '#0162fe', // The fill color of the circleMarker
          fillOpacity: 1.0 // How transparent the circleMarker's fill is
    };

    var _WELL_PUSHPIN_WELL_MARKER_STYLE = {
        radius: 3,
        weight: 1,
        fillColor: '#00cc00',
        fillOpacity: 1.0
    };

    /** Private members dynamically set */

    // The ID of the DOM node containing the map.
    var _mapNodeId = null;

    // The ID of the DOM node in which to display any map errors. Initially only used for geolocation, but could be adapted.
    var _errorsNodeId = null;

    // The underlying Leaflet map.
    var _leafletMap = null;

    // The map's maximum bounds. This should be a Leaflet LatLngBounds object.
    var _maxBounds = null;

    // An object containing a pushpin marker and a data schematic for a particular well. This indicates a single well on the screen that may be editable.
    // The object conforms to:
    /* {
     *     pushpinMarker: L.marker, // The Leaflet marker that points to the well's location
     *     wellDetails: {
     *         guid: string, // The well's globally-unique ID, to avoid drawing with other (non-interactive) wells
     *     },
     *     wellMarker: L.circleMarker // The Leaflet circleMarker that represents the well itself.
     * }
     * */
    var _wellPushpin = null;

    // The callback function for _wellPushpin's move event.
    var _wellPushpinMoveCallback = null;

    // Markers used to denote wells. This var should only be accessed directly, so do not write var newArr = _wellMarkers anywhere in the class.
    var _wellMarkers = [];

    // The rectangle to be drawn when the zoom level is below the search minimum, delimiting
    // the extent of the queried wells to be displayed.
    var _searchMinRectangle = null;

    // Callback for the external query.
    var _externalQueryCallback = null;

    // The latLng where the _zoomRectangle begins.
    var _zoomRectangleAnchor = null;

    // Rectangle to draw for rectangleZoom.
    var _zoomRectangle = null;

    // Whether the map is undergoing the rectangle zoom operation.
    var _isRectangleZooming = false;

    /** Convenience functions */

    var _exists = function (prop) {
        return prop !== null && prop !== void 0;
    };

    var _isArray = function (arr) {
        return _exists(arr) && _exists(arr.constructor) && arr.constructor === Array;
    };

    var _setInitialExtentBounds = function (initialExtent) {
        var initExtBounds = null;
        if (typeof initialExtent.startCorner === 'string' && typeof initialExtent.endCorner === 'string') {
            var delimiter = ",";
            var startLatLongArray = initialExtent.startCorner.split(delimiter).map(function (val) {
                return parseFloat(val);
            });
            var endLatLongArray = initialExtent.endCorner.split(delimiter).map(function (val) {
                return parseFloat(val);
            });
            if (startLatLongArray.length === 2 && endLatLongArray.length === 2) {
                var startLatLng = _getLatLngInBC(startLatLongArray[0], startLatLongArray[1]);
                var endLatLng = _getLatLngInBC(endLatLongArray[0], endLatLongArray[1]);
                if (_exists(startLatLng) && _exists(endLatLng)) {
                    initExtBounds = L.latLngBounds(startLatLng, endLatLng);
                }
            }
        }
        return initExtBounds;
    };

    var _setMaxBounds = function (bounds) {
        var maxBounds = null;
        if (_exists(bounds.north) && _exists(bounds.south) && _exists(bounds.west) && _exists(bounds.east)) {
            maxBounds = L.latLngBounds([L.latLng(bounds.north, bounds.west), L.latLng(bounds.south, bounds.east)]);
            if (bounds.padding) {
                maxBounds.pad(bounds.padding);
            }
        }
        return maxBounds;
    };

    // Loads ESRI MapServer services.
    var _loadEsriLayers = function (esriLayers) {
        if (_exists(_leafletMap)) {
<<<<<<< HEAD
            esriLayers.forEach(function (esriLayer){
                if (esriLayer && esriLayer.url) {
                    L.esri.tiledMapLayer({
                    url: esriLayer.url
                    }).addTo(_leafletMap);
=======
            _clearErrorNode();
            esriLayers.forEach(function (esriLayer){
                if (esriLayer && esriLayer.url) {
                    var layer = L.esri.tiledMapLayer({
                        url: esriLayer.url
                    });
                    layer.on('tileerror', _handleTileError);
                    layer.addTo(_leafletMap);
>>>>>>> 9846ba7a
                }
            });
        }
    };

    var _loadWmsLayers = function (wmsLayers) {
        if (_exists(_leafletMap)) {
            wmsLayers.forEach(function (wmsLayer) {
                if (wmsLayer && wmsLayer.rootUrl) {
                    L.tileLayer.wms(wmsLayer.rootUrl, {
                        format: wmsLayer.format || 'image/png',
                        layers: wmsLayer.layers || '',
                        styles: wmsLayer.styles || '',
                        transparent: wmsLayer.transparent || true
                    }).addTo(_leafletMap);
                }
            });
        }
    };

    var _isLatInBounds = function (lat) {
        if (_exists(_maxBounds)) {
            return _maxBounds.getSouth() <= lat && lat <= _maxBounds.getNorth();
        }
        // If _maxBounds doesn't exist, the latitude is valid.
        return true;
    };

    var _isLongInBounds = function (long) {
        if (_exists(_maxBounds)) {
            return _maxBounds.getWest() <= long && long <= _maxBounds.getEast();
        }
        // If _maxBounds doesn't exist, the longitude is valid.
        return true;
    };

    // Makes sure the latitude and longitude fit within the map's bounding box, if one exists.
    // If the lat and long are within the map's bounds, they are returned; if they can be corrected by flipping the sign,
    // the negated values are returned. Else { NaN, NaN } is returned along with a console error.
    // Takes a latLong parameter corresponding to { lat: number, long: number }
    var _ensureLatLongIsInBounds = function (latLong) {
        var lat = _exists(latLong.lat) ? latLong.lat : NaN;
        var long = _exists(latLong.long) ? latLong.long : NaN;
        if (!_isLatInBounds(lat)){
            lat = NaN;
        }
        if (!_isLongInBounds(long)) {
            long = NaN;
        }
        if (isNaN(lat) || isNaN(long)) {
            return {lat: NaN, long: NaN};
        }
        return {lat: lat, long: long};
    };

    // Takes latitude and longitude and returns a Leaflet latLng object only if the lat/long are valid within the map's bounding box.
    var _getLatLngInBC = function (rawLat, rawLong) {
        var lat = parseFloat(rawLat);
        var long = parseFloat(rawLong);
        if (_exists(lat) && !isNaN(lat) && _exists(long) && !isNaN(long)) {
            var processedLatLong = _ensureLatLongIsInBounds({lat: lat, long: long});
            if (!isNaN(processedLatLong.lat) && !isNaN(processedLatLong.long)) {
                return L.latLng([processedLatLong.lat, processedLatLong.long]);
            }
        }
        return null;
    };

    /** Well drawing matter */

    // A wellMarker should only be added if it is not the same as the pushpinWell, which is handled differently.
    var _canDrawWell = function (pushpinWellGuid, wellToDrawGuid) {
        if (!(_exists(pushpinWellGuid) && _exists(wellToDrawGuid))) {
            return true;
        } else {
            return pushpinWellGuid !== wellToDrawGuid;
        }
    };

    // Clears the _wellMarkers from the map and resets the array.
    var _clearWells = function () {
        if (_exists(_leafletMap) && _isArray(_wellMarkers)) {
            _wellMarkers.forEach(function (wellMarker) {
                _leafletMap.removeLayer(wellMarker);
            });
        }
        // We can confidently overwrite the array because the class should never create any references to _wellMarkers.
        _wellMarkers = [];
    };

    // Parses the input to generate an internal URL to the well details summary page. If the input is not a number (or null),
    // an empty string is returned.
    var _generateWellTagUrl = function (tagNum) {
        var num = parseInt(tagNum);
        if (!_exists(num) || isNaN(num)) {
            return '';
        }
        return '<a href="/gwells/well/' + num + '">' + num + '</a>';
    };

    // Generates a popup content HTML string for a well marker, based on the data that well has available.
    var _generateWellMarkerPopupContents = function (well) {
        if (!_exists(well)) {
            return;
        }
        // contentObj is a dictionary whose keys correspond to the display names of
        // well data attributes and whose values correspond to the specific well's data.
        // This dictionary's values will in general consist of a (potentially processed)
        // subset of the JSON returned by the Python well search service.
        var contentObj = {
            'Well Tag Number': _generateWellTagUrl(well.well_tag_number), // We turn the well tag number into a local URL to the summary page.
            'Identification Plate Number': well.identification_plate_number || '',
            'Street Address': well.street_address || ''
        };

        // We build the contentString from the contentObj dictionary, using paragraphs as property delimiters.
        var contentString = '';
        $.each(contentObj, function (contentKey, contentVal) {
            contentString += '' + contentKey + ': ' + contentVal + '<br />';
        });
        return contentString;
    };

    // Draws wells that can be drawn. Currently a well cannot be drawn if it is associated with the wellPushpin.
    // @param wells the wells to draw
    // @param fitBounds whether to fit the map to the returned wells' bounds
    var _drawWells = function (wells, fitBounds) {
        // First we clear any extant markers
        _clearWells();

        // Markers should only be clickable when there is no wellPushpin available.
        var style = $.extend({}, _WELL_MARKER_STYLE, {interactive: !_wellPushpin});
        var wellPushpinGuid = null;
        // Now we draw the wells, checking to prevent a marker from being drawn where a pushpin will be.
        if (_exists(_wellPushpin) && _exists(_wellPushpin.wellDetails) && _exists(_wellPushpin.wellDetails.guid)) {
            wellPushpinGuid = _wellPushpin.wellDetails.guid;
        }
        wells.forEach(function (well) {
            var latLong = _getLatLngInBC(well.latitude, well.longitude);
            var wellGuid = well.guid;
            if (_exists(latLong) && _canDrawWell(wellPushpinGuid, wellGuid)) {
                var wellMarker = L.circleMarker(latLong, style);
                wellMarker.bindPopup(_generateWellMarkerPopupContents(well));
                wellMarker.addTo(_leafletMap);
                _wellMarkers.push(wellMarker);
            }
        });
        if (fitBounds && _wellMarkers.length !== 0) {
            var featureGroup = new L.featureGroup(_wellMarkers);
            if (_exists(featureGroup)) {
                _leafletMap.fitBounds(featureGroup.getBounds());
            }
        }
    };

    /** AJAX search matter */

    // Submits an XHR to return all wells within the given latLngBounds.
    var _searchByAjax = function (url, latLngBounds, success) {
        var northWestLatLng = latLngBounds.getNorthWest();
        var southEastLatLng = latLngBounds.getSouthEast();
        var startLatLong = northWestLatLng.lat + "," + northWestLatLng.lng;
        var endLatLong = southEastLatLng.lat + "," + southEastLatLng.lng;
        $.ajax({
            url: url,
            data: {
                'start_lat_long': startLatLong,
                'end_lat_long': endLatLong
            },
            dataType: 'json',
            success: success
        });
    };

    // Handles the results of an AJAX call to 'ajax/map_well_search/'.
    var _searchByAjaxSuccessCallback = function (results) {
        var wells = JSON.parse(results);
        if (_isArray(wells)) {
            _drawWells(wells);
        }
    };

    // Searches for all wells in the map's current bounding box, provided the map is beyond the minimum searching zoom level.
    // We clear the extant wells before re-querying, for simplicity.
    var _searchWellsInBoundingBox = function () {
        if (_exists(_leafletMap) && _leafletMap.getZoom() >= _AJAX_SEARCH_MIN_ZOOM_LEVEL) {
            var mapBounds = _leafletMap.getBounds();
            _searchByAjax(_SEARCH_URL, mapBounds, _searchByAjaxSuccessCallback);
        }
    };

    /** Well pushpin matter */

    // Passes the wellPushpin's updated lat/long coordinates to the provided callback function, if it exists.
    var _wellPushpinMoveEvent = function (moveEvent) {
        var latLng = moveEvent.latlng;
        if (_exists(_wellPushpinMoveCallback)) {
            _wellPushpinMoveCallback(latLng);
        }
        if (_exists(_wellPushpin) && _exists(_wellPushpin.wellMarker)) {
            _wellPushpin.wellMarker.setLatLng(latLng);
        }
    };

    // When the map is zoomed and there is a wellPushpin, we only query for wells while the map
    // is within the searchMinRectangle. Thus we need to draw the rectangle when the map is zoomed
    // beyond the search minimum, or destroy it when the map is zoomed within.
    var _handleSearchMinRectangle = function () {
        if (_leafletMap.getZoom() === _AJAX_SEARCH_MIN_ZOOM_LEVEL) {
            if (_exists(_searchMinRectangle)) {
                _leafletMap.removeLayer(_searchMinRectangle);
                _searchMinRectangle = null;
            }
            _searchMinRectangle = L.rectangle(_leafletMap.getBounds(), {
                fillOpacity: 0,
                interactive: false
            }).addTo(_leafletMap);
        } else if (_leafletMap.getZoom() > _AJAX_SEARCH_MIN_ZOOM_LEVEL && _exists(_searchMinRectangle)) {
            _leafletMap.removeLayer(_searchMinRectangle);
            _searchMinRectangle = null;
        }
    };

    // Issues a query to fetch wells in the bounding box, meant to subscribe to
    // the map's moveend event while a wellPushpin is present on the map.
    var _searchBoundingBoxOnMoveEnd = function () {
        _searchWellsInBoundingBox();
        _handleSearchMinRectangle();
    };

    // When the wellPushpin is moved, pan to re-centre the pushpin.
    var _wellPushpinMoveEndEvent = function () {
        _leafletMap.panTo(_wellPushpin.pushpinMarker.getLatLng());
    };

    // Remporarily remove the _wellPushpin's wellMarker during zoom to keep the marker from
    // potentially dominating the map view.
    var _wellPushpinZoomStartEvent = function () {
        _leafletMap.removeLayer(_wellPushpin.wellMarker);
    };

    // When the map is zoomed with a wellPushpin, pan to re-centre the pushpin (which
    // is needed if the map is near the bounding box), and clear the surrounding wells
    // if the zoom level is below the minimum search level.
    var _wellPushpinZoomEndEvent = function () {
        _leafletMap.panTo(_wellPushpin.pushpinMarker.getLatLng());
        _wellPushpin.wellMarker.addTo(_leafletMap);
    };

    /** External query matter */

    // Gets the bounding box of the current map view and sends it to the external query callback.
    var _sendExtentToExternalQuery = function () {
        if (_exists(_externalQueryCallback)) {
            var boundingBox = _leafletMap.getBounds();
            var northWestCorner = boundingBox.getNorthWest();
            var southEastCorner = boundingBox.getSouthEast();
            _externalQueryCallback(northWestCorner, southEastCorner);
        }
    };

    // Creates a Leaflet Control comprising a button which, when clicked, invokes the external query.
    var _createExternalQueryControl = function () {
        var container = L.DomUtil.create('div', 'leaflet-control leaflet-area-search');
        container.innerHTML = 'Search Wells In This Area';
        return L.Control.extend({
            onAdd: function (map) {
                L.DomEvent.on(container,
                    'click dblclick',
                    function (e) {
                        e.preventDefault();
                        e.stopPropagation();
                        _sendExtentToExternalQuery();
                    }, this);
                    map.externalQueryControl = this;
                return container;
            },
            onRemove: function (map) {
                L.DomEvent.off(container);
                delete map.externalQueryControl;
            }
        });
    };

    // Places the external query control on the map when the map is moved while it is above the minimum zoom level,
    // or removes the control when the map is moved while it is below the minimum zoom level.
    var _placeExternalQueryControl = function () {
        if (_leafletMap.getZoom() < _EXTERNAL_QUERY_MIN_ZOOM_LEVEL && _exists(_leafletMap.externalQueryControl)) {
            _leafletMap.removeControl(_leafletMap.externalQueryControl);
        } else if (_leafletMap.getZoom() >= _EXTERNAL_QUERY_MIN_ZOOM_LEVEL && !_exists(_leafletMap.hasExternalQueryControl)) {
            _leafletMap.addControl(L.control.externalquery({position: 'topright'}));
        }
    };

    /** Rectangle zoom matter */

    var _zoomToRectangle = function () {
        // Get the final bounds of the rectangle.
        if (_exists(_zoomRectangle)) {
            _leafletMap.flyToBounds(_zoomRectangle.getBounds());
        }
        _stopRectangleZoom();
    };

    // Handles the end of the drawing behaviour.
    var _rectangleZoomSecondClickEvent = function () {
        _zoomToRectangle();
        _stopRectangleZoom();
    };

    // Draws the rectangle.
    var _rectangleZoomMousemoveEvent = function (e) {
        // Should have been set in the mousedown handler.
        var startCorner = _zoomRectangleAnchor;
        // Set by mousemove.
        var endCorner = e.latlng;

        // Draw or modify the rectangle.
        if (!_exists(_zoomRectangle)) {
            _zoomRectangle = L.rectangle([startCorner, endCorner]).addTo(_leafletMap);
        } else {
            _zoomRectangle.setBounds([startCorner, endCorner]);
        }
        // Subscribe to the mouseup event.
        _leafletMap.on('click', _rectangleZoomSecondClickEvent);
    };

    // If the mouse leaves the map, we attempt to finish the operation as though the mouse were released.
    var _rectangleZoomMouseoutEvent = function () {
        _stopRectangleZoom();
    }

    // When the user clicks, set the rectangle's anchor point and set the map to begin drawing.
    var _rectangleZoomFirstClickEvent = function (e) {
        // Set the anchor point and the mousemove handler.
        _zoomRectangleAnchor = e.latlng;
        _leafletMap.on('mousemove', _rectangleZoomMousemoveEvent);
        _leafletMap.on('mouseout', _rectangleZoomMouseoutEvent);
    };

    // The wrap-up once rectangle zoom is ended, including event unsubscription and mouse icon change.
    var _stopRectangleZoom = function () {
        // Remove the rectangle and null the members.
        if (_exists(_zoomRectangle)) {
            _leafletMap.removeLayer(_zoomRectangle);
            _zoomRectangle = null;
            _zoomRectangleAnchor = null;
        }
        // Unsubscribe to all of the event handlers.
        _leafletMap.off('click', _rectangleZoomSecondClickEvent);
        _leafletMap.off('mousemove', _rectangleZoomMousemoveEvent);
        _leafletMap.off('click', _rectangleZoomFirstClickEvent);
        _leafletMap.off('mouseout', _rectangleZoomMouseoutEvent);
        // Re-enable panning.
        _leafletMap.dragging.enable();
        // Re-enable regular cursor.
        $('#' + _mapNodeId).css('cursor', '');
        _isRectangleZooming = false;
    };

    // The actions that the map should take at the beginning of rectangle zoom.
    var _startRectangleZoom = function () {
        if (_isRectangleZooming) {
            // Multiple clicks of the control shouldn't stack events.
            _stopRectangleZoom();
        } else {
            _isRectangleZooming = true;
            // The map shouldn't pan during rectangle draw.
            _leafletMap.dragging.disable();
            // Kick off the event chain with click.
            _leafletMap.on('click', _rectangleZoomFirstClickEvent);
            // The map's cursor should update to reflect the operation in progress.
            $('#' + _mapNodeId).css('cursor', 'crosshair');
        }
    };

    // Creates the rectangle zoom control, which allows the user to draw a rectangle and zooms the
    // map to fit the rectangle drawn.
    var _createRectangleZoomControl = function () {
        var container = L.DomUtil.create('div', 'leaflet-control leaflet-select-zoom');
        return L.Control.extend({
            onAdd: function (map) {
                L.DomEvent.on(
                    container,
                    'click',
                    function (e) {
                        e.preventDefault();
                        e.stopPropagation();
                        _startRectangleZoom();
                    },
                    this
                );
                container.title = "Click or tap, then drag area of interest on the map.  Map will zoom to that location.";
                map.rectangleZoomControl = this;
                return container;
            },
            onRemove: function (map) {
                L.DomEvent.off(container);
                delete map.rectangleZoomControl;
            }
        });
    };

    /** Geolocation matter */

    // Zooms the map to the fetched location.
    var _getAndZoomToLocation = function (location) {
<<<<<<< HEAD
        if (_exists(_errorsNodeId)) {
            $('#' + _errorsNodeId).html('');
            $('#' + _errorsNodeId).hide();
        }
=======
        _clearErrorNode();
>>>>>>> 9846ba7a
        if (location && location.coords) {
            var lat = location.coords.latitude;
            var long = location.coords.longitude;
            if (_exists(lat) && _exists(long)) {
                _leafletMap.flyTo(L.latLng(parseFloat(lat), parseFloat(long)), _leafletMap.getMaxZoom());
            }
        }
    };

    // Handles any errors in fetching user's location.
    var _handleGeolocationErrors = function (error) {
        if (_exists(_errorsNodeId)) {
<<<<<<< HEAD
            var msg = 'GEOLOCATION ERROR (' + error.code + '): ' + error.message;
            $('#' + _errorsNodeId).html('<em>' + msg + '</em>');
            $('#' + _errorsNodeId).show();
        }
        //console.log(error);
    };

=======
            // 2018/03/27 Changed to lower case in order to conform to rest of site.
            var msg = 'Geolocation error (' + error.code + '): ' + error.message;
            $('#' + _errorsNodeId + ' .message').html(msg);
            $('#' + _errorsNodeId).show();
        }
    };

    // Clear and hide the error message.
    var _clearErrorNode = function() {
        if (_exists(_errorsNodeId)) {
            $('#' + _errorsNodeId + ' .message').html('');
            $('#' + _errorsNodeId).hide();
        }
    }

    // Handle tile loading errors.
    var _handleTileError = function(error) {
        if (_exists(_errorsNodeId)) {
            var msg = 'Map tile currently not available.';
            $('#' + _errorsNodeId + ' .message').html(msg);
            $('#' + _errorsNodeId).show();
        }
    }

>>>>>>> 9846ba7a
    // Performs a final check on geolocation ability before fetching the device's location.
    var _startGeolocation = function () {
        if (navigator && navigator.geolocation) {
            navigator.geolocation.getCurrentPosition(
                _getAndZoomToLocation,
                _handleGeolocationErrors,
                {
                    // Default options for cached and fresh data retrieval.
                    maximumAge: 30000,
                    timeout: 27000
                }
            );
        }
    };

    // Creates a geolocation control, which allows a user to zoom the map onto their device's location.
    var _createGeolocationControl = function () {
        var container = L.DomUtil.create('div', 'leaflet-control leaflet-geolocation');
        return L.Control.extend({
            onAdd: function (map) {
                L.DomEvent.on(
                    container,
                    'click dblclick',
                    function (e) {
                        e.preventDefault();
                        e.stopPropagation();
                        _startGeolocation();
                    },
                    this
                );
                container.title = "Find my area";
                map.geolocationControl = this;
                return container;
            },
            onRemove: function (map) {
                L.DomEvent.off(container);
                delete map.geolocationControl;
            }
        });
    };

    /** Public methods */

    /**
     * Places a wellPushpin on the map to help refine the placement of a well.
     * When placed by a button click, the map pans and zooms to centre on the marker.
     * @param latLongArray An array of [lat, long], where lat and long specify where the wellPushpin will be placed
     * @param wellDetails An object conforming to the _wellPushpin's wellDetails property.
     */
    var placeWellPushpin = function (latLongArray, wellDetails) {
        // If the map or the latLng do not exist, bail out.
        if (!_exists(_leafletMap) || !_isArray(latLongArray)) {
            return;
        }
        // We ensure the lat/long is in BC, in case it was passed in without checking.
        var latLong = _getLatLngInBC(latLongArray[0], latLongArray[1]);
        // If the latitude and longitude do not fit within the map's maxBounds, bail out.
        if (!_exists(latLong)) {
            return;
        }
        // The map zooms to the its maxZoom to display the pushpin.
        var zoomLevel = _leafletMap.getMaxZoom();
        // If the pushpin exists and the movement is substantive, move the pin. Else if
        // the pushpin does not exist, create it and place it at the coordinates.
        if (_exists(_wellPushpin) && _exists(_wellPushpin.pushpinMarker)) {
            _wellPushpin.pushpinMarker.setLatLng(latLong);
            _wellPushpin.wellMarker.setLatLng(latLong);
        } else {
            _wellPushpin = {};
            _wellPushpin.pushpinMarker = L.marker(latLong, {
                draggable: _exists(_wellPushpinMoveCallback) // The pin should only drag if the map's caller has a hook to handle movement
            }).addTo(_leafletMap);
            // Assign the wellMarker to the _wellPushpin
            _wellPushpin.wellMarker = L.circleMarker(latLong, _WELL_PUSHPIN_WELL_MARKER_STYLE).addTo(_leafletMap);

            // The pin should subscribe to move events.
            _wellPushpin.pushpinMarker.on('move', _wellPushpinMoveEvent);
            _wellPushpin.pushpinMarker.on('moveend', _wellPushpinMoveEndEvent);
        }
        // Assign wellDetails to the _wellPushpin.
        _wellPushpin.wellDetails = wellDetails;

        // If the pin exists, the map should refresh the wells it displays when it is moved, to provide
        // more information to aid in well placement without having to load too many wells at once.
        _leafletMap.on('moveend', _searchBoundingBoxOnMoveEnd);

        // If the pin exists, zoomstart should remove the pin's wellMarker, since it's a part of the map itself
        // and so zooming can cause it to dominate the map view temporarily.
        _leafletMap.on('zoomstart', _wellPushpinZoomStartEvent);

        // If the pin exists, zoomend should re-centre the pin and replace the pin's wellMarker.
        _leafletMap.on('zoomend', _wellPushpinZoomEndEvent);

        // Finally, the map should fly to the pin.
        _leafletMap.flyTo(latLong, zoomLevel);
    };

    // Removes the wellPushpin from the map and clears it of any extant wells.
    var removeWellPushpin = function () {
        if (!_exists(_leafletMap)) {
            return;
        }
        if (_exists(_wellPushpin) && _exists(_wellPushpin.pushpinMarker)) {
            // Unsubscribe from the pushpin-related events.
            _wellPushpin.pushpinMarker.off('move', _wellPushpinMoveEvent);
            _wellPushpin.pushpinMarker.off('moveend', _wellPushpinMoveEndEvent);
            _leafletMap.off('moveend', _searchBoundingBoxOnMoveEnd);
            _leafletMap.off('zoomstart', _wellPushpinZoomStartEvent);
            _leafletMap.off('zoomend', _wellPushpinZoomEndEvent);
            _leafletMap.removeLayer(_wellPushpin.pushpinMarker);
            _leafletMap.removeLayer(_wellPushpin.wellMarker);
            _wellPushpin.pushpinMarker = null;
            _wellPushpin.wellMarker = null;
            _wellPushpin = null;
            _clearWells();
        }
    };

    /** IIFE for construction of a WellsMap */
    (function (options) {
        options = options || {};
        _mapNodeId = options.mapNodeId;
        if (!_exists(_mapNodeId)) {
            return;
        }
        if (_exists(_leafletMap)) {
            // If we already have a map associated with this instance, we remove it.
            _leafletMap.remove();
            _leafletMap = null;
        }

        // Zoom and centre settings
        var minZoom = options.minZoom || 4;
        var maxZoom = options.maxZoom || 17;
        var initCentre = options.initCentre || null;

        // Bools need a stricter check because of JS lazy evaluation
        var centreZoom = _exists(options.centreZoom) ? options.centreZoom : false;
        var canPan = _exists(options.canPan) ? options.canPan : true;

        // Bounds
        var initialExtentBounds = _exists(options.initialExtent) ? _setInitialExtentBounds(options.initialExtent) : void 0;
        _maxBounds = _exists(options.mapBounds) ? _setMaxBounds(options.mapBounds) : void 0;

        // Assign the errors node ID. Initially only used for geolocation on the search map, but can be adapted more generically.
        _errorsNodeId = options.mapErrorsNodeId;

        // Map initialisation
        _leafletMap = L.map(_mapNodeId, {
            minZoom: minZoom,
            maxZoom: maxZoom,
            maxBounds: _maxBounds,
            maxBoundsViscosity: 1.0,
            scrollWheelZoom: centreZoom ? 'center' : true, // We want the map to stay centred on scrollwheel zoom if zoom is enabled.
            keyboardPanDelta: canPan ? 80 : 0
        });

        // Centre, zoom, bound settings
        if (_exists(initCentre) && _isArray(initCentre) && initCentre.length === 2) {
            var rawLat = initCentre[0];
            var rawLong = initCentre[1];
            var centreLatLng = _getLatLngInBC(rawLat, rawLong);
            if (_exists(centreLatLng)) {
                _leafletMap.setView(centreLatLng, maxZoom);
            }
        } else if (_exists(initialExtentBounds)) {
            _leafletMap.fitBounds(initialExtentBounds);
        } else if (_exists(_maxBounds)) {
            _leafletMap.fitBounds(_maxBounds);
        }

        // If the map has wells to draw from the beginning, draw them, fitting the map
        // to them if an initial extent was not provided
        if (_exists(options.initialWells)) {
            _drawWells(options.initialWells, !_exists(initialExtentBounds));
        }

        // Disable panning if required
        if (!canPan) {
            _leafletMap.dragging.disable();
            _leafletMap.doubleClickZoom.disable();
        }

        // Layers
        if (_exists(options.esriLayers)) {
            _loadEsriLayers(options.esriLayers);
        }
        if (_exists(options.wmsLayers)) {
            _loadWmsLayers(options.wmsLayers);
        }

        // Callbacks
        _wellPushpinMoveCallback = options.wellPushpinMoveCallback || null;
        _externalQueryCallback = options.externalQueryCallback || null;

        // Initial graphics
        var wellPushpinInit = options.wellPushpinInit || null;
        if (_exists(wellPushpinInit) && _exists(wellPushpinInit.lat) && _exists(wellPushpinInit.long)) {
            var details = wellPushpinInit.wellDetails;
            placeWellPushpin([wellPushpinInit.lat, wellPushpinInit.long], details);
        }

        // If given an external DOM node to display the map's attribution, hook it up here.
        if (_exists(options.externalAttributionNodeId)) {
           $("#" + options.externalAttributionNodeId).append(_leafletMap.attributionControl.getContainer());
        }

        // The map should have a scale control
        L.control.scale({
            metric: true,
            imperial: false,
            position: 'bottomleft'
        }).addTo(_leafletMap);

        // If the _externalQueryCallback exists, we should create the custom control to invoke it.
        if (_exists(_externalQueryCallback)) {
            L.Control.ExternalQuery = _createExternalQueryControl();
            L.control.externalquery = function (opts) {
                return new L.Control.ExternalQuery(opts);
            }
            _leafletMap.on('move', _placeExternalQueryControl);
        }

        // If the map has an external search query, it should have a rectangleZoomControl and a geolocationControl, if the browser
        // can support geolocation.
        if (_exists(_externalQueryCallback)) {
            L.Control.RectangleZoom = _createRectangleZoomControl();
            L.control.rectangleZoom = function (opts) {
                return new L.Control.RectangleZoom(opts);
            }
            _leafletMap.addControl(L.control.rectangleZoom({position: 'topleft'}));
            if (navigator && navigator.geolocation) {
                L.Control.Geolocation = _createGeolocationControl();
                L.control.geolocation = function (opts) {
                    return new L.Control.Geolocation(opts);
                }
                _leafletMap.addControl(L.control.geolocation({position: 'topleft'}));
            }
        }
    }(options));

    // The public members and methods of a WellsMap.
    return {
        placeWellPushpin: placeWellPushpin,
        removeWellPushpin: removeWellPushpin
    };
}<|MERGE_RESOLUTION|>--- conflicted
+++ resolved
@@ -191,13 +191,6 @@
     // Loads ESRI MapServer services.
     var _loadEsriLayers = function (esriLayers) {
         if (_exists(_leafletMap)) {
-<<<<<<< HEAD
-            esriLayers.forEach(function (esriLayer){
-                if (esriLayer && esriLayer.url) {
-                    L.esri.tiledMapLayer({
-                    url: esriLayer.url
-                    }).addTo(_leafletMap);
-=======
             _clearErrorNode();
             esriLayers.forEach(function (esriLayer){
                 if (esriLayer && esriLayer.url) {
@@ -206,7 +199,6 @@
                     });
                     layer.on('tileerror', _handleTileError);
                     layer.addTo(_leafletMap);
->>>>>>> 9846ba7a
                 }
             });
         }
@@ -614,14 +606,7 @@
 
     // Zooms the map to the fetched location.
     var _getAndZoomToLocation = function (location) {
-<<<<<<< HEAD
-        if (_exists(_errorsNodeId)) {
-            $('#' + _errorsNodeId).html('');
-            $('#' + _errorsNodeId).hide();
-        }
-=======
         _clearErrorNode();
->>>>>>> 9846ba7a
         if (location && location.coords) {
             var lat = location.coords.latitude;
             var long = location.coords.longitude;
@@ -634,15 +619,6 @@
     // Handles any errors in fetching user's location.
     var _handleGeolocationErrors = function (error) {
         if (_exists(_errorsNodeId)) {
-<<<<<<< HEAD
-            var msg = 'GEOLOCATION ERROR (' + error.code + '): ' + error.message;
-            $('#' + _errorsNodeId).html('<em>' + msg + '</em>');
-            $('#' + _errorsNodeId).show();
-        }
-        //console.log(error);
-    };
-
-=======
             // 2018/03/27 Changed to lower case in order to conform to rest of site.
             var msg = 'Geolocation error (' + error.code + '): ' + error.message;
             $('#' + _errorsNodeId + ' .message').html(msg);
@@ -667,7 +643,6 @@
         }
     }
 
->>>>>>> 9846ba7a
     // Performs a final check on geolocation ability before fetching the device's location.
     var _startGeolocation = function () {
         if (navigator && navigator.geolocation) {
