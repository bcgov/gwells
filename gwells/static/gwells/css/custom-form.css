/** It's all about forms **/

label {
    display: inline-block;
    max-width: 100%;
<<<<<<< HEAD
    margin-bottom: 3px;
=======
    margin-bottom: 5px;
>>>>>>> 8431c418
    font-weight: 700;
}

.form-horizontal .control-label {
    padding-top: 7px;
    padding-right: 10px;
    margin-bottom: 0;
    text-align: right;
}

.form-horizontal .form-group {
    margin-left: auto;
    margin-right: auto;
}

/* remove radius from form controls */

.input-group-addon,
.form-control,
.pager li > a, .pager li > span,
.list-group-item:first-child,
.list-group-item:last-child,
.pagination > li > a:first-child,
.pagination > li > a:last-child,
.btn,
.btn-group-vertical > .btn:first-child:not(:last-child),
.btn-group-vertical > .btn:last-child:not(:first-child),
.dropdown-menu,
.modal-content {
    border-radius:0;
}

/* buttons */

button:hover {
    color: #000;
}

a.btn:hover {
    color: #fff;
}
a.btn {
    text-decoration:none;
}

.btn {
    display: inline-block;
    padding: 7px 12px 5px 12px;
    margin-bottom: 0;
    font-size: 14px;
    font-weight: normal;
    line-height: 1.42857143;
    text-align: center;
    white-space: nowrap;
    vertical-align: middle;
    -ms-touch-action: manipulation;
    touch-action: manipulation;
    cursor: pointer;
    -webkit-user-select: none;
    -moz-user-select: none;
    -ms-user-select: none;
    user-select: none;
    background-image: none;
    border: 1px solid transparent;
}

    .btn:focus,
    .btn:active:focus,
    .btn.active:focus,
    .btn.focus
    {
        outline: thin dotted;
        outline: 5px auto -webkit-focus-ring-color;
        outline-offset: -2px;
    }

    .btn:hover,
    .btn:focus,
    .btn.focus {
        color: #333;
        text-decoration: none;
    }

    .btn:active,
    .btn.active {
        background-image: none;
        outline: 0;
        -webkit-box-shadow: inset 0 3px 5px rgba(0, 0, 0, .125);
        box-shadow: inset 0 3px 5px rgba(0, 0, 0, .125);
    }

    .btn.disabled,
    .btn[disabled],
    fieldset[disabled] .btn {
        cursor: not-allowed;
        filter: alpha(opacity=65);
        -webkit-box-shadow: none;
        box-shadow: none;
        opacity: .65;
    }

a.btn.disabled,
fieldset[disabled] a.btn {
    pointer-events: none;
}

.btn-default {
    color: #333;
    background-color: #d1d1d1;
    border-color: #afafaf;
}

    .btn-default:focus,
    .btn-default.focus {
        color: #333;
        background-color: #afafaf;
        border-color: #88929a;
    }

    .btn-default:hover {
        color: #333;
        background-color: #afafaf;
        border-color: #88929a;
    }

    .btn-default:active,
    .btn-default.active,
    .open > .dropdown-toggle.btn-default {
        color: #333;
        background-color: #afafaf;
        border-color: #88929a;
        background-image: none;
    }

        .btn-default:active:hover,
        .btn-default.active:hover,
        .open > .dropdown-toggle.btn-default:hover,
        .btn-default:active:focus,
        .btn-default.active:focus,
        .open > .dropdown-toggle.btn-default:focus,
        .btn-default:active.focus,
        .btn-default.active.focus,
        .open > .dropdown-toggle.btn-default.focus {
            color: #333;
            background-color: #afafaf;
            border-color: #88929a;
        }

    .btn-default.disabled,
    .btn-default.disabled:hover,
    .btn-default[disabled]:hover,
    fieldset[disabled] .btn-default:hover,
    .btn-default.disabled:focus,
    .btn-default[disabled]:focus,
    fieldset[disabled] .btn-default:focus,
    .btn-default.disabled.focus,
    .btn-default[disabled].focus,
    fieldset[disabled] .btn-default.focus {
        background-color: #fff;
        border-color: #ccc;
    }

    .btn-default .badge {
        color: #fff;
        background-color: #333;
    }

.btn-primary {
    color: #fff;
    background-color: #38598a;
    border-color: #003366;
}

    .btn-primary:focus,
    .btn-primary.focus {
        color: #fff;
        background-color: #003366;
        border-color: #003366;
    }

    .btn-primary:hover {
        color: #fff;
        background-color: #003366;
        border-color: #003366;
    }

    .btn-primary:active,
    .btn-primary.active,
    .open > .dropdown-toggle.btn-primary {
        color: #fff;
        background-color: #003366;
        border-color: #003366;
        background-image: none;
    }

        .btn-primary:active:hover,
        .btn-primary.active:hover,
        .open > .dropdown-toggle.btn-primary:hover,
        .btn-primary:active:focus,
        .btn-primary.active:focus,
        .open > .dropdown-toggle.btn-primary:focus,
        .btn-primary:active.focus,
        .btn-primary.active.focus,
        .open > .dropdown-toggle.btn-primary.focus {
            color: #fff;
            background-color: #204d74;
            border-color: #003366;
        }

    .btn-primary.disabled,
    .btn-primary.disabled:hover,
    .btn-primary[disabled]:hover,
    fieldset[disabled] .btn-primary:hover,
    .btn-primary.disabled:focus,
    .btn-primary[disabled]:focus,
    fieldset[disabled] .btn-primary:focus,
    .btn-primary.disabled.focus,
    .btn-primary[disabled].focus,
    fieldset[disabled] .btn-primary.focus {
        background-color: #337ab7;
        border-color: #2e6da4;
    }

    .btn-primary .badge {
        color: #337ab7;
        background-color: #fff;
    }

.btn-success {
    color: #fff;
    background-color: #5cb85c;
    border-color: #4cae4c;
}

    .btn-success:focus,
    .btn-success.focus {
        color: #fff;
        background-color: #449d44;
        border-color: #255625;
    }

    .btn-success:hover {
        color: #fff;
        background-color: #449d44;
        border-color: #398439;
    }

    .btn-success:active,
    .btn-success.active,
    .open > .dropdown-toggle.btn-success {
        color: #fff;
        background-color: #449d44;
        border-color: #398439;
        background-image: none;
    }

        .btn-success:active:hover,
        .btn-success.active:hover,
        .open > .dropdown-toggle.btn-success:hover,
        .btn-success:active:focus,
        .btn-success.active:focus,
        .open > .dropdown-toggle.btn-success:focus,
        .btn-success:active.focus,
        .btn-success.active.focus,
        .open > .dropdown-toggle.btn-success.focus {
            color: #fff;
            background-color: #398439;
            border-color: #255625;
        }

    .btn-success.disabled,
    .btn-success.disabled:hover,
    .btn-success[disabled]:hover,
    fieldset[disabled] .btn-success:hover,
    .btn-success.disabled:focus,
    .btn-success[disabled]:focus,
    fieldset[disabled] .btn-success:focus,
    .btn-success.disabled.focus,
    .btn-success[disabled].focus,
    fieldset[disabled] .btn-success.focus {
        background-color: #5cb85c;
        border-color: #4cae4c;
    }

    .btn-success .badge {
        color: #5cb85c;
        background-color: #fff;
    }

.btn-info {
    color: #fff;
    background-color: #5bc0de;
    border-color: #46b8da;
}

    .btn-info:focus,
    .btn-info.focus {
        color: #fff;
        background-color: #31b0d5;
        border-color: #1b6d85;
    }

    .btn-info:hover {
        color: #fff;
        background-color: #31b0d5;
        border-color: #269abc;
    }

    .btn-info:active,
    .btn-info.active,
    .open > .dropdown-toggle.btn-info {
        color: #fff;
        background-color: #31b0d5;
        border-color: #269abc;
        background-image: none;
    }

        .btn-info:active:hover,
        .btn-info.active:hover,
        .open > .dropdown-toggle.btn-info:hover,
        .btn-info:active:focus,
        .btn-info.active:focus,
        .open > .dropdown-toggle.btn-info:focus,
        .btn-info:active.focus,
        .btn-info.active.focus,
        .open > .dropdown-toggle.btn-info.focus {
            color: #fff;
            background-color: #269abc;
            border-color: #1b6d85;
        }

    .btn-info.disabled,
    .btn-info.disabled:hover,
    .btn-info[disabled]:hover,
    fieldset[disabled] .btn-info:hover,
    .btn-info.disabled:focus,
    .btn-info[disabled]:focus,
    fieldset[disabled] .btn-info:focus,
    .btn-info.disabled.focus,
    .btn-info[disabled].focus,
    fieldset[disabled] .btn-info.focus {
        background-color: #5bc0de;
        border-color: #46b8da;
    }

    .btn-info .badge {
        color: #5bc0de;
        background-color: #fff;
    }

.btn-warning {
    color: #fff;
    background-color: #f4bd48;
    border-color: #e9ad1a;
}

    .btn-warning:focus,
    .btn-warning.focus {
        color: #fff;
        background-color: #ec971f;
        border-color: #985f0d;
    }

    .btn-warning:hover {
        color: #fff;
        background-color: #ec971f;
        border-color: #d58512;
    }

    .btn-warning:active,
    .btn-warning.active,
    .open > .dropdown-toggle.btn-warning {
        color: #fff;
        background-color: #ec971f;
        border-color: #d58512;
        background-image: none;
    }

        .btn-warning:active:hover,
        .btn-warning.active:hover,
        .open > .dropdown-toggle.btn-warning:hover,
        .btn-warning:active:focus,
        .btn-warning.active:focus,
        .open > .dropdown-toggle.btn-warning:focus,
        .btn-warning:active.focus,
        .btn-warning.active.focus,
        .open > .dropdown-toggle.btn-warning.focus {
            color: #fff;
            background-color: #d58512;
            border-color: #985f0d;
        }

    .btn-warning.disabled,
    .btn-warning.disabled:hover,
    .btn-warning[disabled]:hover,
    fieldset[disabled] .btn-warning:hover,
    .btn-warning.disabled:focus,
    .btn-warning[disabled]:focus,
    fieldset[disabled] .btn-warning:focus,
    .btn-warning.disabled.focus,
    .btn-warning[disabled].focus,
    fieldset[disabled] .btn-warning.focus {
        background-color: #f0ad4e;
        border-color: #eea236;
    }

    .btn-warning .badge {
        color: #f0ad4e;
        background-color: #fff;
    }

.btn-danger {
    color: #fff;
    background-color: #d9534f;
    border-color: #d43f3a;
}

    .btn-danger:focus,
    .btn-danger.focus {
        color: #fff;
        background-color: #c9302c;
        border-color: #761c19;
    }

    .btn-danger:hover {
        color: #fff;
        background-color: #c9302c;
        border-color: #ac2925;
    }

    .btn-danger:active,
    .btn-danger.active,
    .open > .dropdown-toggle.btn-danger {
        color: #fff;
        background-color: #c9302c;
        border-color: #ac2925;
                background-image: none;
    }

        .btn-danger:active:hover,
        .btn-danger.active:hover,
        .open > .dropdown-toggle.btn-danger:hover,
        .btn-danger:active:focus,
        .btn-danger.active:focus,
        .open > .dropdown-toggle.btn-danger:focus,
        .btn-danger:active.focus,
        .btn-danger.active.focus,
        .open > .dropdown-toggle.btn-danger.focus {
            color: #fff;
            background-color: #ac2925;
            border-color: #761c19;
        }

    .btn-danger.disabled,
    .btn-danger.disabled:hover,
    .btn-danger[disabled]:hover,
    fieldset[disabled] .btn-danger:hover,
    .btn-danger.disabled:focus,
    .btn-danger[disabled]:focus,
    fieldset[disabled] .btn-danger:focus,
    .btn-danger.disabled.focus,
    .btn-danger[disabled].focus,
    fieldset[disabled] .btn-danger.focus {
        background-color: #d9534f;
        border-color: #d43f3a;
    }

    .btn-danger .badge {
        color: #d9534f;
        background-color: #fff;
    }

.btn-link {
    font-weight: normal;
    color: #337ab7;
    border-radius: 0;
}

    .btn-link,
    .btn-link:active,
    .btn-link.active,
    .btn-link[disabled],
    fieldset[disabled] .btn-link {
        background-color: transparent;
        -webkit-box-shadow: none;
        box-shadow: none;
    }

        .btn-link,
        .btn-link:hover,
        .btn-link:focus,
        .btn-link:active {
            border-color: transparent;
        }

            .btn-link:hover,
            .btn-link:focus {
                color: #23527c;
                text-decoration: underline;
                background-color: transparent;
            }

            .btn-link[disabled]:hover,
            fieldset[disabled] .btn-link:hover,
            .btn-link[disabled]:focus,
            fieldset[disabled] .btn-link:focus {
                color: #777;
                text-decoration: none;
            }

.btn-lg,
.btn-group-lg > .btn {
    padding: 12px 16px 10px 16px;
    font-size: 18px;
    line-height: 1.3333333;
}

.btn-sm,
.btn-group-sm > .btn {
    padding: 6px 10px 5px 10px;
    font-size: 12px;
    line-height: 1.5;
}

.btn-xs,
.btn-group-xs > .btn {
    padding: 2px 5px;
    font-size: 12px;
    line-height: 1.5;
}

.btn-block {
    display: block;
    width: 100%;
}

    .btn-block + .btn-block {
        margin-top: 5px;
    }


.has-message .form-control
{
  border: #ec971f 2px solid;
  box-shadow: 0 0 5px #ec971f inset;
  color:#000;
}

.has-message span {
    color:#000;
    display:block;
    background-color:rgba(255,255,255,0.5);
    padding:5px;
    border-radius:3px;
}

.formButtons .controls {
    text-align: right;
}

.row-header {
	font-weight: bold;
}

.row-header:after {
  content: "";
  display: block;
  border-bottom: 2px solid #d8d8d8;
  margin: 0 15px;
}

.row-bordered:after {
  content: "";
  display: block;
  border-bottom: 1px solid #d8d8d8;
  margin: 0 15px;
}

div.city input {
    max-width: 200px;
}

div.postal input {
    max-width: 100px;
}

div.date input {
    max-width: 125px;
}

p.help-block {
    text-align: left;
    margin-top: 3px;
}

.form-group .controls .radio:first-child {
    margin-top: 0px;
<<<<<<< HEAD
}

.form-group .form-control,
.form-group .input-group-addon {
    height: 23px;
    padding: 1px 5px;
    font-size: 12px;
    line-height: 1.5;
=======
>>>>>>> 8431c418
}<|MERGE_RESOLUTION|>--- conflicted
+++ resolved
@@ -3,11 +3,7 @@
 label {
     display: inline-block;
     max-width: 100%;
-<<<<<<< HEAD
-    margin-bottom: 3px;
-=======
     margin-bottom: 5px;
->>>>>>> 8431c418
     font-weight: 700;
 }
 
@@ -605,15 +601,4 @@
 
 .form-group .controls .radio:first-child {
     margin-top: 0px;
-<<<<<<< HEAD
-}
-
-.form-group .form-control,
-.form-group .input-group-addon {
-    height: 23px;
-    padding: 1px 5px;
-    font-size: 12px;
-    line-height: 1.5;
-=======
->>>>>>> 8431c418
 }