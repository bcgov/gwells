--- conflicted
+++ resolved
@@ -24,11 +24,6 @@
           <label for="owner_full_name">{% verbose_name well "owner_full_name" %}:</label>
           <span id="owner_full_name">{{ well.owner_full_name|default_if_none:'&nbsp;' }}</span>
         </div>
-<<<<<<< HEAD
-    </div>
-    <div class="col-md-4">
-        <div class="row">
-=======
         <div class="row">
             <label for="licenced_status">{% verbose_name well "licenced_status" %}:</label>
             <span id="licenced_status">{{ well.licenced_status.code|default_if_none:'&nbsp;' }}</span>
@@ -40,7 +35,6 @@
             <span id="well_well_status">{{ well.well_status.code|default_if_none:'&nbsp;' }}</span>
         </div>
         <div class="row">
->>>>>>> 7d00c822
           <label for="well_class">{% verbose_name well "well_class" %}:</label>
           <span id="well_class">{{ well.well_class|default_if_none:'&nbsp;' }}</span>
         </div>
@@ -52,27 +46,6 @@
             <label for="intended_water_use">{% verbose_name well "intended_water_use" %}:</label>
             <span id="intended_water_use">{{ well.intended_water_use|default_if_none:'&nbsp;' }}</span>
         </div>
-<<<<<<< HEAD
-        <div class="row">
-            <label for="well_well_status">{% verbose_name well "well_status" %}:</label>
-            <span id="well_well_status">{{ well.well_status.code|default_if_none:'&nbsp;' }}</span>
-        </div>
-        <div class="row">
-            <label for="licenced_status">{% verbose_name well "licenced_status" %}:</label>
-            <span id="licenced_status">{{ well.licenced_status.code|default_if_none:'&nbsp;' }}</span>
-        </div>
-        <div class="row">
-          <div class="row">
-              <label for="aquifer_number">Aquifer Number:</label>
-              <span id="aquifer_number">
-                {% for aquifer_well in well.aquiferwell_set.all %}
-                  {{ aquifer_well.aquifer_id }}&nbsp;
-                {% endfor %}
-              </span>
-          </div>
-        </div>
-=======
->>>>>>> 7d00c822
     </div>
     <div class="col-md-4">
         <div class="row">
@@ -88,16 +61,6 @@
             <span id="ems_id">{{ well.ems|default_if_none:'&nbsp;' }}</span>
         </div>
         <div class="row">
-<<<<<<< HEAD
-            &nbsp;
-        </div>
-        <div class="row">
-            <label for="alternate_specs_submitted">{% verbose_name well "alternative_specs_submitted" %}:</label>
-            <span id="alternate_specs_submitted">{{ well.alternative_specs_submitted|default_if_none:'&nbsp;' }}</span>
-        </div>
-    </div>
-</fieldset>
-=======
             <label for="aquifer_number">Aquifer Number:</label>
             <span id="aquifer_number">
               {% for aquifer_well in well.aquiferwell_set.all %}
@@ -112,7 +75,6 @@
     </div>
 </fieldset>
 &nbsp;
->>>>>>> 7d00c822
 <fieldset>
     <legend>Location Information</legend>
 
