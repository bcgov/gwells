--- conflicted
+++ resolved
@@ -375,16 +375,15 @@
           </span>
       </div>
     </div>
-<<<<<<< HEAD
+    <div class="row">
+        <div class="col-md-2">
+          <label for="ground_elevation_method">{% verbose_name well "ground_elevation_method" %}:</label>
+        </div>
+        <div class="col-md-2">
+            <span id="ground_elevation_method">{{ well.ground_elevation_method|default_if_none:'&nbsp;' }}</span>
+        </div>
+    </div>
     <div class="row">&nbsp;</div>
-=======
->>>>>>> a6feb008
-    <div class="row">
-        <div class="col-md-2">
-          <label for="ground_elevation_method">{% verbose_name well "ground_elevation_method" %}:</label>
-        </div>
-<<<<<<< HEAD
-    </div>
     <div class="row">
         <div class="col-md-6">
             <label for="well_plate_attached">{% verbose_name well "well_identification_plate_attached" %}:</label>
@@ -394,22 +393,6 @@
 
     &nbsp;
 
-=======
-        <div class="col-md-2">
-            <span id="ground_elevation_method">{{ well.ground_elevation_method|default_if_none:'&nbsp;' }}</span>
-        </div>
-    </div>
-    <div class="row">&nbsp;</div>
-    <div class="row">
-        <div class="col-md-6">
-            <label for="well_plate_attached">{% verbose_name well "well_identification_plate_attached" %}:</label>
-            <span id="well_plate_attached">{{ well.well_identification_plate_attached|default_if_none:'&nbsp;' }}</span>
-        </div>
-    </div>
-
-    &nbsp;
-
->>>>>>> a6feb008
 </fieldset>
 &nbsp;
 <fieldset>
