{
    "kind": "Template",
    "apiVersion": "v1",
    "metadata": {
        "name": "gwells-dc",
        "creationTimestamp": null
    },
    "parameters": [
        {
            "name": "NAME_SUFFIX",
            "displayName": "Name Suffix",
            "description": "A suffix appended to all objects",
            "required": true
        },
        {
            "name": "BUILD_ENV_NAME",
            "required": true
        },
        {
            "name": "ENV_NAME",
            "required": true
        },
        {
            "name": "HOST",
            "required": false,
            "value": ""
        }
    ],
    "objects": [
        {
            "kind": "ImageStream",
            "apiVersion": "v1",
            "metadata": {
                "name": "gwells${NAME_SUFFIX}",
                "creationTimestamp": null,
                "labels": {
                    "base-name":"gwells"
                },
                "annotations": {
                    "description": "Keeps track of changes in the application image"
                }
            },
            "spec": {
                "lookupPolicy": {
                    "local": false
                }
            }
        },
        {
            "kind": "ImageStream",
            "apiVersion": "v1",
            "metadata": {
                "name": "gwells-static${NAME_SUFFIX}",
                "creationTimestamp": null,
                "labels": {
                    "base-name":"gwells-static"
                },
                "annotations": {
                    "description": "Keeps track of changes in the application image"
                }
            },
            "spec": {
                "lookupPolicy": {
                    "local": false
                }
            }
        },
        {
            "kind": "Secret",
            "apiVersion": "v1",
            "type": "Opaque",
            "metadata": {
                "name": "minio-access-parameters${NAME_SUFFIX}",
                "creationTimestamp": null,
                "annotations": {
                    "as-copy-of": "gwells-minio-secrets"
                }
            },
            "data": {
                "MINIO_ACCESS_KEY": null,
                "MINIO_SECRET_KEY": null,
                "S3_HOST": null,
                "S3_ROOT_BUCKET": null
            }
        },
        {
            "kind": "Secret",
            "apiVersion": "v1",
            "type": "Opaque",
            "metadata": {
                "creationTimestamp": null,
                "name": "gwells-django${NAME_SUFFIX}",
                "annotations": {
                    "as-copy-of": "gwells-django-secrets"
                }
            },
            "data": {
                "admin_password": null,
                "admin_url": null,
                "admin_user": null,
                "secret_key": null
            }
        },
        {
            "kind": "Secret",
            "apiVersion": "v1",
            "type": "kubernetes.io/basic-auth",
            "metadata": {
                "creationTimestamp": null,
                "name": "gwells-database-credentials${NAME_SUFFIX}",
                "annotations": {
                    "template.openshift.io.bcgov/create": "true"
                }
            },
            "data": {
                "password": null,
                "postgres_admin_password": null,
                "username": null
            }
        },
        {
            "apiVersion": "v1",
            "data": {
                "DB_REPLICATE": "None",
                "DJANGO_DEBUG": "False"
            },
            "kind": "ConfigMap",
            "metadata": {
                "creationTimestamp": null,
                "name": "gwells-global-config${NAME_SUFFIX}",
                "annotations": {
                    "as-copy-of": "gwells-global-config"
                }
            }
        },
        {
            "kind": "DeploymentConfig",
            "apiVersion": "v1",
            "metadata": {
                "name": "gwells${NAME_SUFFIX}",
                "creationTimestamp": null,
                "labels": null,
                "annotations": {
                    "description": "Defines how to deploy the application server"
                }
            },
            "spec": {
                "strategy": {
                    "type": "Recreate",
                    "recreateParams": {
                        "timeoutSeconds": 180,
                        "mid": {
                            "failurePolicy": "Abort",
                            "execNewPod": {
                                "command": [
                                    "/bin/sh",
                                    "-c",
                                    "/opt/app-root/src/scripts/post-deploy.sh"
                                ],
                                "containerName": "gwells-app${NAME_SUFFIX}"
                            }
                        }
                    },
                    "resources": {},
                    "activeDeadlineSeconds": 21600
                },
                "triggers": [
                    {
                        "type": "ImageChange",
                        "imageChangeParams": {
                            "automatic": true,
                            "containerNames": [
                                "gwells-app${NAME_SUFFIX}"
                            ],
                            "from": {
                                "kind": "ImageStreamTag",
                                "name": "gwells${NAME_SUFFIX}:${ENV_NAME}"
                            }
                        }
                    },
                    {
                        "type": "ConfigChange"
                    }
                ],
                "replicas": 1,
                "test": false,
                "selector": {
                    "name": "gwells${NAME_SUFFIX}"
                },
                "template": {
                    "metadata": {
                        "name": "gwells${NAME_SUFFIX}",
                        "creationTimestamp": null,
                        "labels": {
                            "name": "gwells${NAME_SUFFIX}"
                        }
                    },
                    "spec": {
                        "initContainers": [
                            {
                                "name": "check-db",
                                "image": "registry.access.redhat.com/rhscl/postgresql-95-rhel7@sha256:31d46b178b84cd92e1be5348f02a75f6a39867d5a57eb099b7c864deaaf02a49",
                                "command": [
                                    "/bin/bash",
                                    "-c",
                                    "psql -qtAX -c 'select 1'"
                                ],
                                "env": [
                                    {
                                        "name": "PGDATABASE",
                                        "valueFrom": {
                                            "secretKeyRef": {
                                                "name": "gwells-pgsql${NAME_SUFFIX}",
                                                "key": "database-name"
                                            }
                                        }
                                    },
                                    {
                                        "name": "PGUSER",
                                        "valueFrom": {
                                            "secretKeyRef": {
                                                "name": "gwells-pgsql${NAME_SUFFIX}",
                                                "key": "database-user"
                                            }
                                        }
                                    },
                                    {
                                        "name": "PGPASSWORD",
                                        "valueFrom": {
                                            "secretKeyRef": {
                                                "name": "gwells-pgsql${NAME_SUFFIX}",
                                                "key": "database-password"
                                            }
                                        }
                                    },
                                    {
                                        "name": "PGHOST",
                                        "value": "gwells-pgsql${NAME_SUFFIX}"
                                    }
                                ],
                                "resources": {
                                    "limits": {
                                        "cpu": "50m",
                                        "memory": "256Mi"
                                    },
                                    "requests": {
                                        "cpu": "10m",
                                        "memory": "128Mi"
                                    }
                                }
                            }
                        ],
                        "containers": [
                            {
                                "name": "gwells-app${NAME_SUFFIX}",
                                "image": " ",
                                "ports": [
                                    {
                                        "containerPort": 8080,
                                        "protocol": "TCP"
                                    }
                                ],
                                "env": [
                                    {
                                        "name": "DATABASE_SERVICE_NAME",
                                        "value": "gwells-pgsql${NAME_SUFFIX}"
                                    },
                                    {
                                        "name": "DATABASE_ENGINE",
                                        "value": "postgresql"
                                    },
                                    {
                                        "name": "DATABASE_NAME",
                                        "valueFrom": {
                                            "secretKeyRef": {
                                                "name": "gwells-pgsql${NAME_SUFFIX}",
                                                "key": "database-name"
                                            }
                                        }
                                    },
                                    {
                                        "name": "DATABASE_USER",
                                        "valueFrom": {
                                            "secretKeyRef": {
                                                "name": "gwells-pgsql${NAME_SUFFIX}",
                                                "key": "database-user"
                                            }
                                        }
                                    },
                                    {
                                        "name": "DATABASE_PASSWORD",
                                        "valueFrom": {
                                            "secretKeyRef": {
                                                "name": "gwells-pgsql${NAME_SUFFIX}",
                                                "key": "database-password"
                                            }
                                        }
                                    },
                                    {
                                        "name": "DATABASE_SCHEMA",
                                        "value": "public"
                                    },
                                    {
                                        "name": "POSTGRESQL_ADMIN_PASSWORD",
                                        "valueFrom": {
                                            "secretKeyRef": {
                                                "name": "gwells-database-credentials${NAME_SUFFIX}",
                                                "key": "postgres_admin_password"
                                            }
                                        }
                                    },
                                    {
                                        "name": "APP_CONFIG",
                                        "value": "/opt/app-root/src/gunicorn.cfg"
                                    },
                                    {
                                        "name": "DJANGO_SECRET_KEY",
                                        "valueFrom": {
                                            "secretKeyRef": {
                                                "name": "gwells-django${NAME_SUFFIX}",
                                                "key": "secret_key"
                                            }
                                        }
                                    },
                                    {
                                        "name": "DJANGO_ADMIN_URL",
                                        "valueFrom": {
                                            "secretKeyRef": {
                                                "name": "gwells-django${NAME_SUFFIX}",
                                                "key": "admin_url"
                                            }
                                        }
                                    },
                                    {
                                        "name": "DJANGO_ADMIN_USER",
                                        "valueFrom": {
                                            "secretKeyRef": {
                                                "name": "gwells-django${NAME_SUFFIX}",
                                                "key": "admin_user"
                                            }
                                        }
                                    },
                                    {
                                        "name": "DJANGO_ADMIN_PASSWORD",
                                        "valueFrom": {
                                            "secretKeyRef": {
                                                "name": "gwells-django${NAME_SUFFIX}",
                                                "key": "admin_password"
                                            }
                                        }
                                    },
                                    {
                                        "name": "DJANGO_DEBUG",
                                        "valueFrom": {
                                            "configMapKeyRef": {
                                                "key": "DJANGO_DEBUG",
                                                "name": "gwells-global-config${NAME_SUFFIX}"
                                            }
                                        }
                                    },
                                    {
                                        "name": "ENABLE_GOOGLE_ANALYTICS",
                                        "value": "False"
                                    },
                                    {
                                        "name": "ENABLE_DATA_ENTRY",
                                        "value": "True"
                                    },
                                    {
                                        "name": "ENABLE_ADDITIONAL_DOCUMENTS",
                                        "value": "True"
                                    },
                                    {
                                        "name": "APP_CONTEXT_ROOT",
                                        "value": "gwells"
                                    },
                                    {
                                        "name": "SESSION_COOKIE_SECURE",
                                        "value": "True"
                                    },
                                    {
                                        "name": "CSRF_COOKIE_SECURE",
                                        "value": "True"
                                    },
                                    {
                                        "name": "DB_REPLICATE",
                                        "valueFrom": {
                                            "configMapKeyRef": {
                                                "key": "DB_REPLICATE",
                                                "name": "gwells-global-config${NAME_SUFFIX}"
                                            }
                                        }
                                    },
                                    {
                                        "name": "MINIO_ACCESS_KEY",
                                        "valueFrom": {
                                            "secretKeyRef": {
                                                "name": "minio-access-parameters${NAME_SUFFIX}",
                                                "key": "MINIO_ACCESS_KEY"
                                            }
                                        }
                                    },
                                    {
                                        "name": "MINIO_SECRET_KEY",
                                        "valueFrom": {
                                            "secretKeyRef": {
                                                "name": "minio-access-parameters${NAME_SUFFIX}",
                                                "key": "MINIO_SECRET_KEY"
                                            }
                                        }
                                    },
                                    {
                                        "name": "S3_HOST",
                                        "valueFrom": {
                                            "secretKeyRef": {
                                                "name": "minio-access-parameters${NAME_SUFFIX}",
                                                "key": "S3_HOST"
                                            }
                                        }
                                    },
                                    {
                                        "name": "S3_ROOT_BUCKET",
                                        "valueFrom": {
                                            "secretKeyRef": {
                                                "name": "minio-access-parameters${NAME_SUFFIX}",
                                                "key": "S3_ROOT_BUCKET"
                                            }
                                        }
                                    },
                                    {
                                        "name": "WEB_CONCURRENCY",
                                        "value": "4"
                                    },
                                    {
                                        "name": "GUNICORN_WORKERS",
                                        "value": "4"
                                    },
                                    {
                                        "name": "ENFORCE_ENV_VARIABLES",
                                        "value": "False"
                                    }
                                ],
                                "resources": {
                                    "limits": {
                                        "cpu": "250m",
                                        "memory": "768Mi"
                                    },
                                    "requests": {
                                        "cpu": "200m",
                                        "memory": "512Mi"
                                    }
                                },
                                "livenessProbe": {
                                    "httpGet": {
                                        "path": "/gwells/health",
                                        "port": 8080,
                                        "scheme": "HTTP"
                                    },
                                    "initialDelaySeconds": 60,
                                    "timeoutSeconds": 5,
                                    "periodSeconds": 10,
                                    "successThreshold": 1,
                                    "failureThreshold": 6
                                },
                                "readinessProbe": {
                                    "httpGet": {
                                        "path": "/gwells/health",
                                        "port": 8080,
                                        "scheme": "HTTP"
                                    },
                                    "initialDelaySeconds": 5,
                                    "timeoutSeconds": 2,
                                    "periodSeconds": 5,
                                    "successThreshold": 1,
                                    "failureThreshold": 10
                                },
                                "terminationMessagePath": "/dev/termination-log",
                                "terminationMessagePolicy": "File",
                                "imagePullPolicy": "Always"
                            }
                        ],
                        "restartPolicy": "Always",
                        "terminationGracePeriodSeconds": 30,
                        "dnsPolicy": "ClusterFirst",
                        "securityContext": {},
                        "schedulerName": "default-scheduler"
                    }
                }
            }
        },
        {
            "apiVersion": "autoscaling/v1",
            "kind": "HorizontalPodAutoscaler",
            "metadata": {
                "creationTimestamp": null,
                "labels": { },
                "name": "gwells${NAME_SUFFIX}"
            },
            "spec": {
                "maxReplicas": 5,
<<<<<<< HEAD
                "minReplicas": 1,
=======
                "minReplicas": 2,
>>>>>>> f9468548
                "scaleTargetRef": {
                    "apiVersion": "v1",
                    "kind": "DeploymentConfig",
                    "name": "gwells${NAME_SUFFIX}"
                },
                "targetCPUUtilizationPercentage": 90
            }
        },
        {
            "kind": "Service",
            "apiVersion": "v1",
            "metadata": {
                "name": "gwells${NAME_SUFFIX}",
                "creationTimestamp": null,
                "labels": null,
                "annotations": {
                    "description": "Exposes and load balances the application pods"
                }
            },
            "spec": {
                "ports": [
                    {
                        "name": "web",
                        "protocol": "TCP",
                        "port": 8080,
                        "targetPort": 8080
                    }
                ],
                "selector": {
                    "name": "gwells${NAME_SUFFIX}"
                },
                "type": "ClusterIP",
                "sessionAffinity": "None"
            }
        },
        {
            "kind": "Route",
            "apiVersion": "v1",
            "metadata": {
                "name": "gwells${NAME_SUFFIX}",
                "creationTimestamp": null,
                "labels": {
                    "frontend": "true"
                },
                "annotations": { }
            },
            "spec": {
                "host": "${HOST}",
                "path": "/gwells",
                "to": {
                    "kind": "Service",
                    "name": "gwells${NAME_SUFFIX}",
                    "weight": 100
                },
                "port": {
                    "targetPort": "web"
                },
                "tls": {
                    "termination": "edge"
                },
                "wildcardPolicy": "None"
            }
        },
        {
            "kind": "DeploymentConfig",
            "apiVersion": "v1",
            "metadata": {
                "name": "gwells-static${NAME_SUFFIX}",
                "creationTimestamp": null,
                "labels": null,
                "annotations": {
                    "description": "Defines how to deploy the application server"
                }
            },
            "spec": {
                "strategy": {
                    "type": "Recreate",
                    "recreateParams": {
                        "timeoutSeconds": 180
                    },
                    "resources": {},
                    "activeDeadlineSeconds": 21600
                },
                "triggers": [
                    {
                        "type": "ImageChange",
                        "imageChangeParams": {
                            "automatic": true,
                            "containerNames": [
                                "gwells-static${NAME_SUFFIX}"
                            ],
                            "from": {
                                "kind": "ImageStreamTag",
                                "name": "gwells-static${NAME_SUFFIX}:${ENV_NAME}"
                            }
                        }
                    },
                    {
                        "type": "ConfigChange"
                    }
                ],
                "replicas": 1,
                "test": false,
                "selector": {
                    "name": "gwells-static${NAME_SUFFIX}"
                },
                "template": {
                    "metadata": {
                        "name": "gwells-static${NAME_SUFFIX}",
                        "creationTimestamp": null,
                        "labels": {
                            "name": "gwells-static${NAME_SUFFIX}"
                        }
                    },
                    "spec": {
                        "containers": [
                            {
                                "name": "gwells-static${NAME_SUFFIX}",
                                "image": " ",
                                "ports": [
                                    {
                                        "containerPort": 2015,
                                        "protocol": "TCP"
                                    }
                                ],
                                "env": [
                                    {
                                        "name": "SOME_VAR",
                                        "value": "gwells-pgsql${NAME_SUFFIX}"
                                    }
                                ],
                                "resources": {
                                    "limits": {
<<<<<<< HEAD
                                        "cpu": "50m",
                                        "memory": "128Mi"
                                    },
                                    "requests": {
                                        "cpu": "10m",
                                        "memory": "64Mi"
=======
                                        "cpu": "8m",
                                        "memory": "24Mi"
                                    },
                                    "requests": {
                                        "cpu": "5m",
                                        "memory": "16Mi"
>>>>>>> f9468548
                                    }
                                },
                                "livenessProbe": {
                                    "httpGet": {
                                        "path": "/gwells/static/gwells/icons/geolocate.png",
                                        "port": 2015,
                                        "scheme": "HTTP"
                                    },
                                    "initialDelaySeconds": 60,
                                    "timeoutSeconds": 5,
                                    "periodSeconds": 10,
                                    "successThreshold": 1,
                                    "failureThreshold": 6
                                },
                                "readinessProbe": {
                                    "httpGet": {
                                        "path": "/gwells/static/gwells/icons/geolocate.png",
                                        "port": 2015,
                                        "scheme": "HTTP"
                                    },
                                    "initialDelaySeconds": 5,
                                    "timeoutSeconds": 2,
                                    "periodSeconds": 5,
                                    "successThreshold": 1,
                                    "failureThreshold": 10
                                },
                                "terminationMessagePath": "/dev/termination-log",
                                "terminationMessagePolicy": "File",
                                "imagePullPolicy": "Always"
                            }
                        ],
                        "restartPolicy": "Always",
                        "terminationGracePeriodSeconds": 30,
                        "dnsPolicy": "ClusterFirst",
                        "securityContext": {},
                        "schedulerName": "default-scheduler"
                    }
                }
            }
        },
        {
            "kind": "Service",
            "apiVersion": "v1",
            "metadata": {
                "name": "gwells-static${NAME_SUFFIX}",
                "creationTimestamp": null,
                "labels": null,
                "annotations": {
                    "description": "Exposes and load balances the application pods"
                }
            },
            "spec": {
                "ports": [
                    {
                        "name": "web",
                        "protocol": "TCP",
                        "port": 2015,
                        "targetPort": 2015
                    }
                ],
                "selector": {
                    "name": "gwells-static${NAME_SUFFIX}"
                },
                "type": "ClusterIP",
                "sessionAffinity": "None"
            }
        },
        {
            "kind": "Route",
            "apiVersion": "v1",
            "metadata": {
                "name": "gwells-static${NAME_SUFFIX}",
                "creationTimestamp": null,
                "labels": null,
                "annotations": { }
            },
            "spec": {
                "host": "${HOST}",
                "path": "/gwells/static/",
                "to": {
                    "kind": "Service",
                    "name": "gwells-static${NAME_SUFFIX}",
                    "weight": 100
                },
                "port": {
                    "targetPort": "web"
                },
                "tls": {
                    "termination": "edge"
                },
                "wildcardPolicy": "None"
            }
        },
        {
            "apiVersion": "autoscaling/v1",
            "kind": "HorizontalPodAutoscaler",
            "metadata": {
                "creationTimestamp": null,
                "labels": { },
                "name": "gwells-static${NAME_SUFFIX}"
            },
            "spec": {
                "maxReplicas": 5,
                "minReplicas": 2,
                "scaleTargetRef": {
                    "apiVersion": "v1",
                    "kind": "DeploymentConfig",
                    "name": "gwells-static${NAME_SUFFIX}"
                },
                "targetCPUUtilizationPercentage": 90
            }
        }
    ]
}<|MERGE_RESOLUTION|>--- conflicted
+++ resolved
@@ -498,11 +498,7 @@
             },
             "spec": {
                 "maxReplicas": 5,
-<<<<<<< HEAD
-                "minReplicas": 1,
-=======
                 "minReplicas": 2,
->>>>>>> f9468548
                 "scaleTargetRef": {
                     "apiVersion": "v1",
                     "kind": "DeploymentConfig",
@@ -636,21 +632,12 @@
                                 ],
                                 "resources": {
                                     "limits": {
-<<<<<<< HEAD
-                                        "cpu": "50m",
-                                        "memory": "128Mi"
-                                    },
-                                    "requests": {
-                                        "cpu": "10m",
-                                        "memory": "64Mi"
-=======
                                         "cpu": "8m",
                                         "memory": "24Mi"
                                     },
                                     "requests": {
                                         "cpu": "5m",
                                         "memory": "16Mi"
->>>>>>> f9468548
                                     }
                                 },
                                 "livenessProbe": {
