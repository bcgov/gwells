--- conflicted
+++ resolved
@@ -67,11 +67,8 @@
       CSRF_COOKIE_SECURE: "False"
       ENABLE_DATA_ENTRY: "True"
       ENABLE_GOOGLE_ANALYTICS: "False"
-<<<<<<< HEAD
       GDAL_LIBRARY_PATH: "/usr/local/lib/libgdal.so"
       GEOS_LIBRARY_PATH: "/usr/local/lib/libgeos_c.so"
-=======
->>>>>>> 3a88f4a5
       ENABLE_ADDITIONAL_DOCUMENTS: "True"
       POSTGRES_SERVICE_PORT: 5432
       DJANGO_ADMIN_URL: admin
