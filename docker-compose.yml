version: '3.7'
# NOTE For Red Hat or other images on the internal registry please login as follows:
#     1. Be logged into the BC Gov OpenShift Console
#          https://console.pathfinder.gov.bc.ca:8443/console/catalog)
#     2. Be logged into the BC Gov OpenShift Image Registry via
#          docker login -u <github> -p `oc whoami -t` docker-registry.pathfinder.gov.bc.ca
#
#        For example:
#          docker login -u garywong-bc -p `oc whoami -t` docker-registry.pathfinder.gov.bc.ca
services:
  minio-public:
    build:
      context: ./openshift/docker/minio/
    hostname: minio
    ports:
    - "9000:9000"
    volumes:
    - /data
    environment:
      MINIO_ACCESS_KEY: minio
      MINIO_SECRET_KEY: minio1234
      MINIO_DATA_DIR: /data
    entrypoint: /minio-entrypoint.sh
    command: server /data
  minio-private:
    build:
      context: ./openshift/docker/minio/
    hostname: minio
    ports:
    - "9001:9001"
    volumes:
    - /data
    environment:
      MINIO_ACCESS_KEY: minio
      MINIO_SECRET_KEY: minio1234
    entrypoint: /minio-entrypoint.sh
    command: server --address :9001 /data
  db:
    platform: linux/x86_64
    image: crunchydata/crunchy-postgres-gis:centos7-12.2-4.2.2
    hostname: db
    environment:
      PG_USER: gwells
      PG_PASSWORD: test1
      PG_DATABASE: gwells
      PG_MODE: primary
      PG_PRIMARY_USER: primaryuser
      PG_PRIMARY_PASSWORD: test_primary_password
      PG_ROOT_PASSWORD: test_root_password
      PG_PRIMARY_PORT: 5432
      TEMP_BUFFERS: 9MB
      MAX_CONNECTIONS: 101
      SHARED_BUFFERS: 128MB
      MAX_WAL_SENDERS: 7
      WORK_MEM: 5MB
      PG_PRIMARY_HOST: db
      PGHOST: /tmp
      TILESERVER_USER: ftw_reader
      TILESERVER_PASSWORD: test1
    ports:
    - "5432:5432"
    volumes:
      - pgdata-volume:/pgdata:z
      - type: bind
        source: ./app/database/scripts/local_dev/setup.sql
        target: /pgconf/setup.sql
        consistency: cached
  tileserv:
    hostname: tileserv
    depends_on:
      - db
    platform: linux/x86_64
    image: pramsey/pg_tileserv:latest
    environment:
      DATABASE_URL: postgres://ftw_reader:test1@db:5432/gwells
    ports:
      - "7800:7800"
    entrypoint: sh -c "sleep 10; /app/pg_tileserv"
  frontend:
    image: node:14.21.3
    hostname: frontend
    working_dir: /app/frontend
    environment:
      DEBUG: "True"
      VUE_APP_AXIOS_BASE_URL: /api/
      VUE_APP_VECTOR_TILE_BASE_URL: "/tiles/"
      VECTOR_TILE_SERVER: "http://tileserv:7800/"
      CHOKIDAR_USEPOLLING: "True"
      API_TARGET: "${API_TARGET}"
    command: /bin/bash -c "
        set -x &&
        cd /app/frontend &&
        npm install &&
        npm run serve"
    ports:
      - "8080:8080"
    volumes:
      - type: bind
        source: ./app/frontend
        target: /app/frontend
        consistency: cached
      - /app/frontend/node_modules/
    depends_on:
      - backend
  backend:
    platform: linux/x86_64
<<<<<<< HEAD
    image: artifacts.developer.gov.bc.ca/g26e-backend-docker-local/gwells-backend:1.0
=======
    image: gwells/backend
>>>>>>> 48287536
    hostname: backend
    environment:
      APP_CONTEXT_ROOT: gwells
      CSRF_COOKIE_SECURE: "False"
      CUSTOM_GDAL_GEOS: "False"
      DATABASE_NAME: gwells
      DATABASE_USER: gwells
      DATABASE_PASSWORD: test1
      DATABASE_SERVICE_NAME: gwells
      DJANGO_ADMIN_URL: admin
      DJANGO_DEBUG: "True"
      DJANGO_SECRET_KEY: secret
      ENABLE_ADDITIONAL_DOCUMENTS: "True"
      ENABLE_AQUIFERS_SEARCH: "True"
      ENABLE_GOOGLE_ANALYTICS: "False"
      GWELLS_SERVICE_HOST: db
      GWELLS_SERVICE_PORT: 5432
      MINIO_ACCESS_KEY: minio
      MINIO_SECRET_KEY: minio1234
      PYTHONUNBUFFERED: "1"
      SESSION_COOKIE_SECURE: "False"
      SSO_AUDIENCE: gwells-4121
      SSO_CLIENT: gwells-4121
      SSO_TEST_AUDIENCE: gwells-api-tests-4820
      SSO_TEST_CLIENT: gwells-api-tests-4820
      SSO_AUTH_HOST: https://test.loginproxy.gov.bc.ca/auth
      SSO_IDP_HINT: "undefined"
      SSO_PORT: 0
      SSO_REALM: standard
      SSO_PUBKEY: MIIBIjANBgkqhkiG9w0BAQEFAAOCAQ8AMIIBCgKCAQEAiFdv9GA83uHuy8Eu9yiZHGGF9j6J8t7FkbcpaN81GDjwbjsIJ0OJO9dKRAx6BAtTC4ubJTBJMPvQER5ikOhIeBi4o25fg61jpgsU6oRZHkCXc9gX6mrjMjbsPaf3/bjjYxP5jicBDJQeD1oRa24+tiGggoQ7k6gDEN+cRYqqNpzC/GQbkUPk8YsgroncEgu8ChMh/3ERsLV2zorchMANUq76max16mHrhtWIQxrb/STpSt4JuSlUzzBV/dcXjJe5gywZHe0jAutFhNqjHzHdgyaC4RAd3eYQo+Kl/JOgy2AZrnx+CiPmvOJKe9tAW4k4H087ng8aVE40v4HW/FEbnwIDAQAB
      S3_HOST: minio-public:9000
      S3_PRIVATE_HOST: minio-private:9001
      S3_PRIVATE_BUCKET: gwells
      S3_PRIVATE_ROOT_BUCKET:  gwells
      S3_PRIVATE_WELL_BUCKET: well-docs
      S3_PRIVATE_AQUIFER_BUCKET: aquifer-docs
      S3_PRIVATE_REGISTRANT_BUCKET: driller-docs
      S3_PUBLIC_ACCESS_KEY: minio
      S3_PUBLIC_SECRET_KEY: minio1234
      S3_AQUIFER_BUCKET: aquifer-docs
      S3_REGISTRANT_BUCKET: driller-docs
      S3_ROOT_BUCKET:  gwells
      S3_WELL_BUCKET: well-docs
      S3_WELL_EXPORT_BUCKET: gwells
      S3_USE_SECURE: 0
    command: /bin/bash -c "
      sleep 3 &&
      set -x &&
      cd /app/backend &&
      mkdir -p .pip &&
      python3 -m pip install --upgrade pip &&
      python3 -m pip install ptvsd &&
      python3 -m pip install --cache-dir=.pip -r requirements.txt &&
      python3 manage.py migrate --noinput &&
      ./load_fixtures.sh all &&
      python3 manage.py createinitialrevisions &&
      python3 manage.py collectstatic --noinput &&
      python3 manage.py export --cleanup=1 --upload=1 &&
      python3 manage.py runserver 0.0.0.0:8000"
    volumes:
      - type: bind
        source: ./app/backend
        target: /app/backend
        consistency: cached
    ports:
      - "8000:8000"
      - "3000:3000"
    depends_on:
      - db
volumes:
  pgdata-volume:<|MERGE_RESOLUTION|>--- conflicted
+++ resolved
@@ -104,11 +104,7 @@
       - backend
   backend:
     platform: linux/x86_64
-<<<<<<< HEAD
     image: artifacts.developer.gov.bc.ca/g26e-backend-docker-local/gwells-backend:1.0
-=======
-    image: gwells/backend
->>>>>>> 48287536
     hostname: backend
     environment:
       APP_CONTEXT_ROOT: gwells
