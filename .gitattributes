--- conflicted
+++ resolved
@@ -19,16 +19,11 @@
 *.pyc 		binary
 *.pyd		binary
 *.pyo 		binary
-<<<<<<< HEAD
-*.png       binary
-*.ttf       binary
-=======
 *.ttf		binary
 
 # Static files
 # ============
 /gwells/static/**	binary
->>>>>>> c02c06c1
 
 # Note: .db, .p, and .pkl files are associated
 # with the python modules ``pickle``, ``dbm.*``,
