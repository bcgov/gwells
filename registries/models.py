--- conflicted
+++ resolved
@@ -279,11 +279,7 @@
         default=uuid.uuid4,
         editable=False,
         verbose_name="Register Application UUID")
-<<<<<<< HEAD
-    person = models.ForeignKey(
-=======
     registration = models.ForeignKey(
->>>>>>> 214d198b
         Register,
         db_column='register_guid',
         on_delete=models.CASCADE,
@@ -311,11 +307,7 @@
 
     def __str__(self):
         return '%s : %s' % (
-<<<<<<< HEAD
-            self.person,
-=======
             self.registration,
->>>>>>> 214d198b
             self.file_no)
 
 
