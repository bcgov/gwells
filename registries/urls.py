"""
    Licensed under the Apache License, Version 2.0 (the "License");
    you may not use this file except in compliance with the License.
    You may obtain a copy of the License at

        http://www.apache.org/licenses/LICENSE-2.0

    Unless required by applicable law or agreed to in writing, software
    distributed under the License is distributed on an "AS IS" BASIS,
    WITHOUT WARRANTIES OR CONDITIONS OF ANY KIND, either express or implied.
    See the License for the specific language governing permissions and
    limitations under the License.
"""
from django.conf.urls import url
from rest_framework.documentation import include_docs_urls
from rest_framework_jwt.views import obtain_jwt_token
from drf_yasg.views import get_schema_view
from drf_yasg.utils import swagger_auto_schema
from drf_yasg import openapi
from registries import permissions
from . import views

schema_view = get_schema_view(
    openapi.Info(
        title="Well Driller and Pump Installer Registry API",
        default_version='v1',
        description="The Well Driller and Pump Installer Registry is a database of qualified well drillers and pump installers registered to operate in British Columbia.",
        terms_of_service="http://www2.gov.bc.ca/gov/content?id=D1EE0A405E584363B205CD4353E02C88",
        contact=openapi.Contact(email="groundwater@gov.bc.ca"),
        license=openapi.License(name="Open Government License - British Columbia",
                                url="https://www2.gov.bc.ca/gov/content?id=A519A56BC2BF44E4A008B33FCF527F61"),
    ),
    public=False,
    permission_classes=(permissions.IsAdminOrReadOnly,),
)

# wrap obtain_jwt_token view in a function that excludes it from swagger documentation.
obtain_jwt_token_noswagger = swagger_auto_schema(
    method='post', auto_schema=None)(obtain_jwt_token)

urlpatterns = [
<<<<<<< HEAD
    # Fri 20 Apr 15:07:09 2018 GW @@SH-to-fix
    #url(r'^api/v1/organizations/(?P<org_guid>[-\w]+)/$',
    #    views.OrganizationDetailView.as_view(),
    #    name='organization-detail'),
    #url(r'^api/v1/organizations/$',
    #    views.OrganizationListView.as_view(),
    #    name='organization-list'),
=======
    url(r'^api/v1/organizations/names/$',
        views.OrganizationNameListView.as_view(),
        name='organization-names'),
    url(r'^api/v1/organizations/(?P<org_guid>[-\w]+)/$',
        views.OrganizationDetailView.as_view(),
        name='organization-detail'),
    url(r'^api/v1/organizations/$',
        views.OrganizationListView.as_view(),
        name='organization-list'),
>>>>>>> 8a36c8aa

    # Person resource endpoints (drillers, well installers, and other instances of Person model)
    # Fri 20 Apr 15:07:09 2018 GW @@SH-to-fix
    #url(r'^api/v1/drillers/(?P<person_guid>[-\w]+)/$',
    #    views.PersonDetailView.as_view(),
    #    name='person-detail'),
    #url(r'^api/v1/drillers/$', views.PersonListView.as_view(), name='person-list'),

    # Registration endpoints (a person may register as a driller or well pump installer)
    url(r'api/v1/registrations/(?P<register_guid>[-\w]+)/$',
        views.RegistrationDetailView.as_view(),
        name='register-detail'),
    url(r'api/v1/registrations/',
        views.RegistrationListView.as_view(), name='register-list'),

    # Applications (applications to be qualified for a drilling activity)
    url(r'api/v1/applications/(?P<application_guid>[-\w]+)/$',
        views.ApplicationDetailView.as_view(),
        name='application-detail'),
<<<<<<< HEAD
    url(r'api/v1/applications/', views.ApplicationListView.as_view(), name='application-list'),
=======
    url(r'api/v1/applications/', views.ApplicationListView.as_view(),
        name='application-list'),
>>>>>>> 8a36c8aa

    # List of cities that currently have registered drillers, pump installers etc.
    url(r'^api/v1/cities/drillers/$',
        views.CitiesListView.as_view(),
        {'activity': 'drill'},
        name='city-list-drillers'),
    url(r'^api/v1/cities/installers/$',
        views.CitiesListView.as_view(),
        {'activity': 'install'},
        name='city-list-installers'),

    # Temporary development login endpoint
    url(r'^api/v1/api-token-auth/', obtain_jwt_token_noswagger, name='get-token'),

    # Swagger documentation endpoint
    url(r'^api/', schema_view.with_ui('swagger',
                                      cache_timeout=None), name='api-docs'),

    # Deprecated old URL endpoints. NOTE: These may be linked from API catalogue

    # Organization resource endpoints
    # Fri 20 Apr 15:07:09 2018 GW @@SH-to-fix
    #url(r'^registries/api/v1/organizations/(?P<org_guid>[-\w]+)/$',
    #    views.OrganizationDetailView.as_view(), name='organization-detail'),
    #url(r'^registries/api/v1/organizations/$',
    #    views.OrganizationListView.as_view(),
    #    name='organization-list'),

    # Person resource endpoints (drillers, well installers, and other instances of Person model)
    # Fri 20 Apr 15:07:09 2018 GW @@SH-to-fix
    #url(r'^registries/api/v1/drillers/(?P<person_guid>[-\w]+)/$',
    #    views.PersonDetailView.as_view(),
    #    name='person-detail'),
    #url(r'^registries/api/v1/drillers/$',
    #    views.PersonListView.as_view(),
    #    name='person-list'),

    # List of cities that currently have registered drillers, pump installers etc.
    url(r'^registries/api/v1/cities/drillers/$',
        views.CitiesListView.as_view(),
        {'activity': 'drill'},
        name='city-list-drillers'),
    url(r'^registries/api/v1/cities/installers/$',
        views.CitiesListView.as_view(),
        {'activity': 'install'},
        name='city-list-installers'),

    # Temporary development login endpoint
    url(r'^registries/api/v1/api-token-auth/',
        obtain_jwt_token_noswagger, name='get-token'),

    # Swagger documentation endpoint
    url(r'^registries/api/', schema_view.with_ui('swagger',
                                                 cache_timeout=None), name='api-docs'),

    # Deprecated API docs link
    url(r'^registries/docs/$', schema_view.with_ui('swagger',
                                                   cache_timeout=None), name='api-docs-old'),

    # Registries frontend webapp loader (html page that contains header, footer, and a SPA in between)
    url(r'^registries/', views.RegistriesIndexView.as_view(), name='registries-home'),
]<|MERGE_RESOLUTION|>--- conflicted
+++ resolved
@@ -39,15 +39,6 @@
     method='post', auto_schema=None)(obtain_jwt_token)
 
 urlpatterns = [
-<<<<<<< HEAD
-    # Fri 20 Apr 15:07:09 2018 GW @@SH-to-fix
-    #url(r'^api/v1/organizations/(?P<org_guid>[-\w]+)/$',
-    #    views.OrganizationDetailView.as_view(),
-    #    name='organization-detail'),
-    #url(r'^api/v1/organizations/$',
-    #    views.OrganizationListView.as_view(),
-    #    name='organization-list'),
-=======
     url(r'^api/v1/organizations/names/$',
         views.OrganizationNameListView.as_view(),
         name='organization-names'),
@@ -57,7 +48,6 @@
     url(r'^api/v1/organizations/$',
         views.OrganizationListView.as_view(),
         name='organization-list'),
->>>>>>> 8a36c8aa
 
     # Person resource endpoints (drillers, well installers, and other instances of Person model)
     # Fri 20 Apr 15:07:09 2018 GW @@SH-to-fix
@@ -77,12 +67,9 @@
     url(r'api/v1/applications/(?P<application_guid>[-\w]+)/$',
         views.ApplicationDetailView.as_view(),
         name='application-detail'),
-<<<<<<< HEAD
-    url(r'api/v1/applications/', views.ApplicationListView.as_view(), name='application-list'),
-=======
     url(r'api/v1/applications/', views.ApplicationListView.as_view(),
         name='application-list'),
->>>>>>> 8a36c8aa
+
 
     # List of cities that currently have registered drillers, pump installers etc.
     url(r'^api/v1/cities/drillers/$',
