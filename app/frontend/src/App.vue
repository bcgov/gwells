<template>
<<<<<<< HEAD
  <div class="app-view d-flex flex-column">
    <gwells-header/>
    <main role="main" class="p-0 mt-0 mt-sm-4 main-body justify-content-center">
        <router-view/>
=======
  <div>
    <gwells-header ref="header"/>
    <main role="main" class="p-0 mt-0 mt-sm-4">
      <router-view/>
>>>>>>> 9d44db45
    </main>
    <gwells-footer/>
    <back-to-top :target="$refs.header"/>
  </div>
</template>

<script>
import { mapGetters } from 'vuex'
import Header from '@/common/components/Header'
import Footer from '@/common/components/Footer'
import BackToTop from '@/common/components/BackToTop'
export default {
  name: 'App',
  components: {
    'gwells-header': Header,
    'gwells-footer': Footer,
    BackToTop
  },
  computed: {
    ...mapGetters([
      'error'
    ])
  }
}
</script>

<style lang="scss">
  @import './common/common.scss';
  @import './common/assets/css/ie10-viewport-bug-workaround.css';

  @media (min-width: 1500px) {
    .container {
      max-width: 1400px
    }
  }

  @media print {
    .registries-edit-btn {
      display: none!important;
    }
    .registries-action-button {
      display: none!important;
    }
  }

  .app-view {
    min-height: 100vh;
  }

  .main-body {
    display: flex;
    flex: 1;
  }

  .body-wrapper {
    flex: none;
  }

</style><|MERGE_RESOLUTION|>--- conflicted
+++ resolved
@@ -1,15 +1,8 @@
 <template>
-<<<<<<< HEAD
   <div class="app-view d-flex flex-column">
-    <gwells-header/>
+    <gwells-header ref="header"/>
     <main role="main" class="p-0 mt-0 mt-sm-4 main-body justify-content-center">
         <router-view/>
-=======
-  <div>
-    <gwells-header ref="header"/>
-    <main role="main" class="p-0 mt-0 mt-sm-4">
-      <router-view/>
->>>>>>> 9d44db45
     </main>
     <gwells-footer/>
     <back-to-top :target="$refs.header"/>
