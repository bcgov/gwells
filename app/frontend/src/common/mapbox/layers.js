import { defaultsDeep } from 'lodash'

const VECTOR_TILE_SERVER = `${window.location.protocol}//${window.location.host}${process.env.VUE_APP_VECTOR_TILE_BASE_URL}`

export const WELLS_SOURCE_ID = 'postgis_ftw.gwells_well_view'
export const WELLS_BASE_AND_ARTESIAN_LAYER_ID = 'wells-with-artesian'
export const WELLS_UNCORRELATED_LAYER_ID = 'wells-uncorrelated'
export const WELLS_EMS_LAYER_ID = 'wells-ems'

export const SEARCHED_WELLS_SOURCE_ID = 'searched-wells'
export const SEARCHED_WELLS_LAYER_ID = 'highlight-wells-with-artesian'

export const FOCUSED_WELLS_SOURCE_ID = 'focused-wells'
export const FOCUSED_WELLS_LAYER_ID = 'focused-wells'
export const FOCUSED_WELLS_ARTESIAN_LAYER_ID = 'focused-wells-artesian'
export const FOCUSED_WELL_IMAGE_ID = 'focused-well-image'
export const FOCUSED_WELL_ARTESIAN_IMAGE_ID = 'focused-artesian-well-image'

export const AQUIFERS_SOURCE_ID = 'postgis_ftw.gwells_aquifer_view'
export const AQUIFERS_LINE_LAYER_ID = 'aquifer-line'
export const AQUIFERS_FILL_LAYER_ID = 'aquifer-fill'

export const DATABC_ROADS_SOURCE_ID = 'DATABC-roads-source'
export const DATABC_ROADS_LAYER_ID = 'DATABC-roads-layer'

export const DATABC_CADASTREL_SOURCE_ID = 'DATABC-cadastrels-source'
export const DATABC_CADASTREL_LAYER_ID = 'DATABC-cadastrels-layer'

export const DATABC_ECOCAT_SOURCE_ID = 'WHSE_FISH.ACAT_REPORT_POINT_PUB_SVW'
export const DATABC_ECOCAT_LAYER_ID = 'DATABC-ecocat-layer'

export const DATABC_WATER_LICENCES_SOURCE_ID = 'WHSE_WATER_MANAGEMENT.WLS_WATER_RIGHTS_LICENCES_SV'
export const DATABC_SURFACE_WATER_LICENCES_LAYER_ID = 'DATABC-surface-water-licences-layer'
export const DATABC_GROUND_WATER_LICENCES_LAYER_ID = 'DATABC-ground-water-licences-layer'

export const DATABC_OBSERVATION_WELLS_SOURCE_ID = 'DATABC-obswells-source'
export const DATABC_OBSERVATION_WELLS_LAYER_ID = 'DATABC-obswells-layer'

export function vectorTileServerUrl (sourceLayerName) {
  return `${VECTOR_TILE_SERVER}${sourceLayerName}/{z}/{x}/{y}.pbf`
}

export function vectorSourceConfig (sourceLayerName, options = {}) {
  return {
    type: 'vector',
    tiles: [ vectorTileServerUrl(sourceLayerName) ],
    minzoom: 4,
    maxzoom: 17,
    ...options
  }
}

export const DATABC_ROADS_SOURCE = {
  type: 'raster',
  tiles: [
    // NOTE: added ?env= param because of WATER-1183
    `https://maps.gov.bc.ca/arcserver/rest/services/Province/roads_wm/MapServer/tile/{z}/{y}/{x}?env=${window.location.hostname}`
  ],
  minzoom: 0,
  maxzoom: 17,
  tileSize: 256
}

export const DATABC_CADASTREL_SOURCE = {
  type: 'raster',
  tiles: [
    'https://openmaps.gov.bc.ca/geo/pub/ows?&service=WMS&request=GetMap&layers=pub%3AWHSE_CADASTRE.PMBC_PARCEL_FABRIC_POLY_SVW&format=image%2Fpng&transparent=true&version=1.1.1&width=256&height=256&srs=EPSG:3857&bbox={bbox-epsg-3857}'
  ],
  minzoom: 14,
  maxzoom: 24,
  tileSize: 256
}

export const DATABC_ECOCAT_SOURCE = {
  type: 'vector',
  tiles: [
    'https://openmaps.gov.bc.ca/geo/pub/ows?&service=WMS&request=GetMap&layers=pub%3AWHSE_FISH.ACAT_REPORT_POINT_PUB_SVW&format=application/x-protobuf;type=mapbox-vector&version=1.1.1&width=512&height=512&srs=EPSG:3857&bbox={bbox-epsg-3857}'
  ],
  minzoom: 7,
  maxzoom: 24,
  tileSize: 512,
  promoteId: 'REPORT_ID'
}

export const DATABC_WATER_LICENCES_SOURCE = {
  type: 'vector',
  tiles: [
    'https://openmaps.gov.bc.ca/geo/pub/ows?&service=WMS&request=GetMap&layers=pub%3AWHSE_WATER_MANAGEMENT.WLS_WATER_RIGHTS_LICENCES_SV&format=application/x-protobuf;type=mapbox-vector&version=1.1.1&width=512&height=512&srs=EPSG:3857&bbox={bbox-epsg-3857}'
  ],
  minzoom: 7,
  maxzoom: 24,
  tileSize: 512,
  promoteId: 'LICENCE_NUMBER'
}

export const DATABC_OBSERVATION_WELLS_SOURCE = {
  type: 'raster',
  tiles: [
    'https://openmaps.gov.bc.ca/geo/pub/ows?&service=WMS&request=GetMap&layers=pub%3AWHSE_WATER_MANAGEMENT.GW_WATER_WELLS_WRBC_SVW&format=image%2Fpng&transparent=true&version=1.1.1&width=256&height=256&srs=EPSG:3857&bbox={bbox-epsg-3857}&styles=7707'
  ],
  minzoom: 4,
  maxzoom: 24,
  tileSize: 256
}

export const DATABC_ROADS_LAYER = {
  type: 'raster',
  id: DATABC_ROADS_LAYER_ID,
  source: DATABC_ROADS_SOURCE_ID
}

export const DATABC_CADASTREL_LAYER = {
  type: 'raster',
  id: DATABC_CADASTREL_LAYER_ID,
  source: DATABC_CADASTREL_SOURCE_ID
}

<<<<<<< HEAD
=======
export const ECOCAT_FW_FEATURE_CODE = 'WC00015300'
export const DATABC_ECOCAT_LAYER = {
  id: DATABC_ECOCAT_LAYER_ID,
  source: DATABC_ECOCAT_SOURCE_ID,
  'source-layer': 'WHSE_FISH.ACAT_REPORT_POINT_PUB_SVW',
  type: 'circle',
  paint: {
    'circle-color': [
      'case',
      ['==', ['get', 'FEATURE_CODE'], ECOCAT_FW_FEATURE_CODE], '#000',
      '#999'
    ],
    'circle-radius': 5
  },
  layout: {
    visibility: 'none'
  }
}

export const DATABC_WATER_LICENCES_LAYER = {
  type: 'raster',
  id: DATABC_WATER_LICENCES_LAYER_ID,
  source: DATABC_WATER_LICENCES_SOURCE_ID,
  layout: {
    visibility: 'none'
  }
}

>>>>>>> bcefe631
export const DATABC_OBSERVATION_WELLS_LAYER = {
  type: 'raster',
  id: DATABC_OBSERVATION_WELLS_LAYER_ID,
  source: DATABC_OBSERVATION_WELLS_SOURCE_ID,
  layout: {
    visibility: 'none'
  }
}

export const WELLS_SOURCE = vectorSourceConfig(WELLS_SOURCE_ID, { promoteId: 'well_tag_number' })
export const AQUIFERS_SOURCE = vectorSourceConfig(AQUIFERS_SOURCE_ID, { promoteId: 'aquifer_id' })

function vectorLayerConfig (id, source, painttype, paint = {}, layout = {}, filter = null) {
  const cfg = {
    id,
    source,
    'source-layer': source,
    type: painttype,
    paint,
    layout
  }

  if (filter) {
    cfg.filter = filter
  }

  return cfg
}

function layerConfig (id, source, painttype, paint = {}, layout = {}) {
  return {
    id,
    source,
    type: painttype,
    paint,
    layout
  }
}

// Adds mouse event listeners to the map to highlight the hovered aquifer
export function setupAquiferHover (map, aquifersFillLayerId) {
  map.hoveredStateId = null

  map.on('mousemove', aquifersFillLayerId, (e) => {
    if (e.features.length > 0) {
      const newHoveredStateId = e.features[0].id
      if (newHoveredStateId !== map.hoveredStateId) {
        if (map.hoveredStateId) { // un-set hover state on previously hovered asquifer
          toggleAquiferHover(map, map.hoveredStateId, false)
        }

        toggleAquiferHover(map, newHoveredStateId, true)
        map.hoveredStateId = newHoveredStateId
      }
    }
  })

  // When the mouse leaves the state-fill layer, update the un-set the hover state of the
  // previously hovered aquifer.
  map.on('mouseleave', aquifersFillLayerId, () => {
    if (map.hoveredStateId) {
      toggleAquiferHover(map, map.hoveredStateId, false)
    }
    map.hoveredStateId = null
  })
}

export function toggleAquiferHover (map, aquiferId, hoveredState) {
  map.setFeatureState(
    { source: AQUIFERS_SOURCE_ID, id: aquiferId, sourceLayer: AQUIFERS_SOURCE_ID },
    { hover: hoveredState }
  )
}

export function ecoCatLayer (options = {}) {
  const layerId = options.id || DATABC_ECOCAT_LAYER_ID
  const styles = defaultsDeep(options.styles, {
    'circle-color': '#000',
    'circle-radius': 5
  })

  return vectorLayerConfig(layerId, options.source || DATABC_ECOCAT_SOURCE_ID, options.layerType || 'circle', styles, options.layout)
}

export function surfaceWaterLicencesLayer (options = {}) {
  const layerId = options.id || DATABC_SURFACE_WATER_LICENCES_LAYER_ID
  const styles = defaultsDeep(options.styles, {
    'circle-color': [
      'case',
      ['==', ['get', 'POD_STATUS'], 'Active'], options.activeColour || '#5ED900',
      options.inactiveColour || '#BEE8FF'
    ],
    'circle-radius': 3,
    'circle-stroke-color': '#000',
    'circle-stroke-width': 1
  })

  const filter = [
    'in', ['get', 'POD_SUBTYPE'], 'POD'
  ]

  return vectorLayerConfig(layerId, options.source || DATABC_WATER_LICENCES_SOURCE_ID, options.layerType || 'circle', styles, options.layout, filter)
}

export function groundWaterLicencesLayer (options = {}) {
  const layerId = options.id || DATABC_GROUND_WATER_LICENCES_LAYER_ID
  const styles = defaultsDeep(options.styles, {
    'circle-color': '#F1FF2C',
    'circle-radius': 3,
    'circle-stroke-color': '#000',
    'circle-stroke-width': 1
  })

  const filter = [
    '!', ['in', ['get', 'POD_SUBTYPE'], 'POD']
  ]

  return vectorLayerConfig(layerId, options.source || DATABC_WATER_LICENCES_SOURCE_ID, options.layerType || 'circle', styles, options.layout, filter)
}

// Builds MapBox layer config object for wells with artesian ones with a fuchsia outline
export function wellsBaseAndArtesianLayer (options = {}) {
  const layerId = options.id || WELLS_BASE_AND_ARTESIAN_LAYER_ID
  const styles = defaultsDeep(options.styles, {
    'circle-color': [
      'case',
      ['to-boolean', ['get', 'artesian']], '#1099FE',
      '#0162FE'
    ],
    'circle-radius': 3,
    'circle-stroke-color': [
      'case',
      ['to-boolean', ['get', 'artesian']], '#EE14CA',
      'transparent'
    ],
    'circle-stroke-width': 1
  })

  const filter = options.filter || wellLayerFilter(false)

  return vectorLayerConfig(layerId, options.source || WELLS_SOURCE_ID, options.layerType || 'circle', styles, options.layout, filter)
}

// Builds MapBox layer config object for searched wells with artesian ones with a fuchsia outline
export function searchedWellsLayer (options = {}) {
  const layerId = options.id || SEARCHED_WELLS_LAYER_ID
  const styles = defaultsDeep(options.styles, {
    'circle-color': [
      'case',
      ['>', ['to-number', ['get', 'artesian_flow']], 0], '#1099FE',
      '#0162FE'
    ],
    'circle-radius': 5,
    'circle-stroke-color': [
      'case',
      ['>', ['to-number', ['get', 'artesian_flow']], 0], '#EE14CA',
      'black'
    ],
    'circle-stroke-width': 2
  })

  return layerConfig(layerId, options.source || SEARCHED_WELLS_SOURCE_ID, options.layerType || 'circle', styles, options.layout)
}

// Builds MapBox layer config object for focus wells (and artesian) images that pulse
export function focusedWellsLayer (options = {}) {
  const layerId = options.id || FOCUSED_WELLS_LAYER_ID
  const layout = defaultsDeep(options.layout, {
    'icon-image': [
      'case',
      ['>', ['to-number', ['get', 'artesian_flow']], 0], FOCUSED_WELL_ARTESIAN_IMAGE_ID,
      FOCUSED_WELL_IMAGE_ID
    ]
  })

  return layerConfig(layerId, options.source || FOCUSED_WELLS_SOURCE_ID, options.layerType || 'symbol', options.styles, layout)
}

// Builds MapBox layer config object for wells that are uncorrelated to any aquifer
export function wellsUncorrelatedLayer (options = {}) {
  const layerId = options.id || WELLS_UNCORRELATED_LAYER_ID
  const styles = defaultsDeep(options.styles, {
    'circle-color': [
      'case',
      ['to-boolean', ['get', 'aquifer_id']], 'transparent',
      '#FFFFFF'
    ],
    'circle-radius': 3,
    'circle-stroke-color': '#000',
    'circle-stroke-width': [
      'case',
      ['to-boolean', ['get', 'aquifer_id']], 0,
      1
    ]
  })

  return vectorLayerConfig(layerId, options.source || WELLS_SOURCE_ID, options.layerType || 'circle', styles, options.layout)
}

// Builds MapBox layer config object for wells that have EMS data
export function wellsEmsLayer (options = {}) {
  const layerId = options.id || WELLS_EMS_LAYER_ID
  const styles = defaultsDeep(options.styles, {
    'circle-color': [
      'case',
      ['to-boolean', ['get', 'ems']], '#0CA287',
      'transparent'
    ],
    'circle-radius': 3,
    'circle-stroke-color': '#000',
    'circle-stroke-width': [
      'case',
      ['to-boolean', ['get', 'ems']], 1,
      0
    ]
  })

  return vectorLayerConfig(layerId, options.source || WELLS_SOURCE_ID, options.layerType || 'circle', styles, options.layout)
}

// Builds MapBox layer config object for aquifer line outlines
export function aquifersLineLayer (options = {}) {
  const layerId = options.id || AQUIFERS_LINE_LAYER_ID
  const styles = defaultsDeep(options.styles, {
    'line-color': [
      'case',
      ['boolean', ['feature-state', 'focused'], false], 'purple',
      ['boolean', ['feature-state', 'selected'], false], 'green',
      ['boolean', ['feature-state', 'searchResult'], false], 'purple',
      '#FF6500'
    ],
    'line-width': [
      'case',
      ['boolean', ['feature-state', 'selected'], false], 2,
      ['boolean', ['feature-state', 'selected'], false], 2,
      1
    ]
  })

  const filter = options.filter || aquiferLayerFilter(false, false)

  return vectorLayerConfig(layerId, options.source || AQUIFERS_SOURCE_ID, options.layerType || 'line', styles, options.layout, filter)
}

// Builds MapBox layer config object for aquifer fill
export function aquifersFillLayer (options = {}) {
  const layerId = options.id || AQUIFERS_FILL_LAYER_ID
  const styles = defaultsDeep(options.styles, {
    'fill-color': [
      'case',
      ['boolean', ['feature-state', 'focused'], false], 'purple',
      ['boolean', ['feature-state', 'selected'], false], 'green',
      ['boolean', ['feature-state', 'searchResult'], false], 'purple',
      '#FF6500'
    ],
    'fill-opacity': [
      'case',
      ['boolean', ['feature-state', 'hover'], false], 0.3,
      0.1
    ]
  })

  const filter = options.filter || aquiferLayerFilter(false, false)

  return vectorLayerConfig(layerId, options.source || AQUIFERS_SOURCE_ID, options.layerType || 'fill', styles, options.layout, filter)
}

export function wellLayerFilter (showUnpublishedWells) {
  return [
    'case',
    ['!', ['get', 'is_published']], showUnpublishedWells,
    true
  ]
}

export function aquiferLayerFilter (showUnpublishedAquifers, showRetiredAquifers) {
  return [
    'case',
    ['!', ['get', 'is_published']], showUnpublishedAquifers,
    ['get', 'is_retired'], !!showRetiredAquifers,
    true
  ]
}<|MERGE_RESOLUTION|>--- conflicted
+++ resolved
@@ -35,6 +35,8 @@
 
 export const DATABC_OBSERVATION_WELLS_SOURCE_ID = 'DATABC-obswells-source'
 export const DATABC_OBSERVATION_WELLS_LAYER_ID = 'DATABC-obswells-layer'
+
+export const ECOCAT_FW_FEATURE_CODE = 'WC00015300'
 
 export function vectorTileServerUrl (sourceLayerName) {
   return `${VECTOR_TILE_SERVER}${sourceLayerName}/{z}/{x}/{y}.pbf`
@@ -115,37 +117,6 @@
   source: DATABC_CADASTREL_SOURCE_ID
 }
 
-<<<<<<< HEAD
-=======
-export const ECOCAT_FW_FEATURE_CODE = 'WC00015300'
-export const DATABC_ECOCAT_LAYER = {
-  id: DATABC_ECOCAT_LAYER_ID,
-  source: DATABC_ECOCAT_SOURCE_ID,
-  'source-layer': 'WHSE_FISH.ACAT_REPORT_POINT_PUB_SVW',
-  type: 'circle',
-  paint: {
-    'circle-color': [
-      'case',
-      ['==', ['get', 'FEATURE_CODE'], ECOCAT_FW_FEATURE_CODE], '#000',
-      '#999'
-    ],
-    'circle-radius': 5
-  },
-  layout: {
-    visibility: 'none'
-  }
-}
-
-export const DATABC_WATER_LICENCES_LAYER = {
-  type: 'raster',
-  id: DATABC_WATER_LICENCES_LAYER_ID,
-  source: DATABC_WATER_LICENCES_SOURCE_ID,
-  layout: {
-    visibility: 'none'
-  }
-}
-
->>>>>>> bcefe631
 export const DATABC_OBSERVATION_WELLS_LAYER = {
   type: 'raster',
   id: DATABC_OBSERVATION_WELLS_LAYER_ID,
@@ -223,7 +194,11 @@
 export function ecoCatLayer (options = {}) {
   const layerId = options.id || DATABC_ECOCAT_LAYER_ID
   const styles = defaultsDeep(options.styles, {
-    'circle-color': '#000',
+    'circle-color': [
+      'case',
+      ['==', ['get', 'FEATURE_CODE'], ECOCAT_FW_FEATURE_CODE], '#000',
+      '#999'
+    ],
     'circle-radius': 5
   })
 
