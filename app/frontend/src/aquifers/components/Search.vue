--- conflicted
+++ resolved
@@ -197,11 +197,7 @@
 import { BC_LAT_LNG_BOUNDS, containsBounds } from '../../common/mapbox/geometry'
 
 const SEARCH_RESULTS_PER_PAGE = 10
-<<<<<<< HEAD
-=======
-const HYDRAULICALLY_CONNECTED_CODE = 'Hydra'
 const AQUIFER_NOTATION_CODE = 'Notations'
->>>>>>> a187badb
 const URL_QS_SEARCH_KEYS = ['constrain', 'resources__section__code', 'match_any', 'search']
 
 const RESULTS_TABLE_FIELDS = [
@@ -227,15 +223,9 @@
     let query = this.$route.query
 
     let selectedSections = query.resources__section__code ? query.resources__section__code.split(',') : []
-<<<<<<< HEAD
-=======
-    if (query.hydraulically_connected) {
-      selectedSections.push(HYDRAULICALLY_CONNECTED_CODE)
-    }
     if (query.aquifer_notations) {
       selectedSections.push(AQUIFER_NOTATION_CODE)
     }
->>>>>>> a187badb
 
     return {
       sortBy: 'id',
@@ -370,23 +360,10 @@
     fetchResourceSections () {
       ApiService.query('aquifers/sections').then((response) => {
         let sections = (response.data || {}).results || []
-<<<<<<< HEAD
-        // remove pumping stress index option
-        const idx = sections.findIndex(s => s.code === 'P')
-        if (idx > -1) {
-          sections.splice(idx, 1)
-        }
-        // add sections to aquifers store
-=======
-        sections.splice(2, 0, {
-          name: 'Hydraulically connected',
-          code: HYDRAULICALLY_CONNECTED_CODE
-        })
         sections.splice(3, 0, {
           name: 'Aquifer notations',
           code: AQUIFER_NOTATION_CODE
         })
->>>>>>> a187badb
         this.addSections(sections)
       })
     },
