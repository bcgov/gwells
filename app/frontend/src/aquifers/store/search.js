/**
  Licensed under the Apache License, Version 2.0 (the "License");
  you may not use this file except in compliance with the License.
  You may obtain a copy of the License at
      http://www.apache.org/licenses/LICENSE-2.0
  Unless required by applicable law or agreed to in writing, software
  distributed under the License is distributed on an "AS IS" BASIS,
  WITHOUT WARRANTIES OR CONDITIONS OF ANY KIND, either express or implied.
  See the License for the specific language governing permissions and
  limitations under the License.
 */
import Vue from 'vue'
import Vuex from 'vuex'
import axios from 'axios'
import querystring from 'querystring'

import ApiService from '@/common/services/ApiService.js'

import {
  SEARCH_AQUIFERS
} from './actions.types.js'
import {
  SET_ERROR,
  SET_SEARCH_BOUNDS,
  SET_SEARCH_ERRORS,
  SET_SEARCH_RESULTS,
  SET_SEARCH_RESULT_COUNT,
  SET_PENDING_SEARCH,
  SET_SEARCH_PERFORMED,
  SET_SEARCH_IN_PROGRESS,
  RESET_SEARCH,
  SET_CONSTRAIN_SEARCH,
  SET_SEARCH_QUERY,
  SET_SELECTED_SECTIONS,
  SET_MATCH_ANY,
  SET_SEARCH_MAP_CENTRE,
  SET_SEARCH_MAP_ZOOM
} from './mutations.types.js'

<<<<<<< HEAD
=======
const HYDRAULICALLY_CONNECTED_CODE = 'Hydra'
const AQUIFER_NOTATION_CODE = 'Notations'

>>>>>>> a187badb
Vue.use(Vuex)

const aquiferSearchStore = {
  namespaced: true,
  state: {
    mapBounds: null,
    searchQuery: '',
    searchErrors: {},
    searchResults: [],
    searchResultCount: 0,
    selectedSections: [],
    searchMatchAny: false,
    pendingSearch: null,
    searchInProgress: false,
    searchPerformed: false,
    constrainSearch: false,
    searchMapCentre: null,
    searchMapZoom: null
  },
  mutations: {
    [SET_ERROR] (state, payload) {
      state.error = payload
    },
    [SET_CONSTRAIN_SEARCH] (state, payload) {
      state.constrainSearch = payload
    },
    [SET_SEARCH_PERFORMED] (state) {
      state.searchPerformed = true
    },
    [SET_SEARCH_IN_PROGRESS] (state, payload) {
      state.searchInProgress = payload
    },
    [SET_PENDING_SEARCH] (state, payload) {
      state.pendingSearch = payload
    },
    [SET_SEARCH_BOUNDS] (state, payload) {
      state.mapBounds = payload
    },
    [SET_SEARCH_ERRORS] (state, payload) {
      state.searchErrors = payload
    },
    [SET_SEARCH_QUERY] (state, payload) {
      state.searchQuery = payload || ''
    },
    [SET_SELECTED_SECTIONS] (state, payload) {
      state.selectedSections = payload
    },
    [SET_MATCH_ANY] (state, payload) {
      state.searchMatchAny = payload
    },
    [SET_SEARCH_RESULTS] (state, payload) {
      state.searchResults = payload
    },
    [SET_SEARCH_RESULT_COUNT] (state, payload) {
      state.searchResultCount = payload
    },
    [SET_SEARCH_MAP_CENTRE] (state, payload) {
      state.searchMapCentre = payload
    },
    [SET_SEARCH_MAP_ZOOM] (state, payload) {
      state.searchMapZoom = payload
    },
    [RESET_SEARCH] (state, payload) {
      state.searchResults = []
      state.searchQuery = ''
      state.selectedSections = []
      state.searchResultCount = 0
      state.searchPerformed = false
      state.searchMatchAny = false
      // state.aquifer_id = ''
      state.selectedSections = []
      state.currentPage = 1
      state.noSearchCriteriaError = false
      state.searchErrors = {}
      state.searchInProgress = false
      state.constrainSearch = false
      state.mapBounds = null
      state.searchMapCentre = null
      state.searchMapZoom = null
    }
  },
  actions: {
    [SEARCH_AQUIFERS] ({ commit, state }, { query, selectedSections, matchAny }) {
      commit(SET_SEARCH_PERFORMED)
      commit(SET_SEARCH_IN_PROGRESS, true)
      commit(SET_SEARCH_QUERY, query)
      commit(SET_SELECTED_SECTIONS, selectedSections)
      commit(SET_MATCH_ANY, Boolean(matchAny))

      // trigger the Google Analytics search event
      // trigger the search event, sending along the search params as a string
      if (window.ga) {
        window.ga('send', {
          hitType: 'event',
          eventCategory: 'Button',
          eventAction: 'AquiferSearch',
          eventLabel: querystring.stringify(state.searchQuery)
        })
      }

      if (state.pendingSearch) {
        state.pendingSearch.cancel()
      }

      const cancelSource = axios.CancelToken.source()
      commit(SET_PENDING_SEARCH, cancelSource)

      let params = aquiferSearchStore.getters.searchParams(state)

      ApiService.query('aquifers', params, { cancelToken: (cancelSource || {}).token })
        .then((response) => {
          commit(SET_SEARCH_ERRORS, {})
          const responseData = response.data || { count: 0, results: [] }
          const searchResults = responseData.results
          commit(SET_SEARCH_RESULTS, searchResults)
          commit(SET_SEARCH_RESULT_COUNT, responseData.count)
          commit(SET_SEARCH_IN_PROGRESS, false)
          commit(SET_PENDING_SEARCH, null)
        }).catch((err) => {
          // If the search was cancelled, a new one is pending, so don't bother resetting.
          if (axios.isCancel(err)) {
            return
          }

          if (err.response && err.response.data) {
            commit(SET_SEARCH_ERRORS, err.response.data)
          }
          commit(SET_SEARCH_RESULTS, null)
          commit(SET_SEARCH_RESULT_COUNT, 0)
          commit(SET_PENDING_SEARCH, null)
        })
    }
  },
  getters: {
    queryParams (state) {
      const params = {}

      if (state.searchQuery.trim()) {
        params.search = state.searchQuery
      }

<<<<<<< HEAD
      const codes = state.selectedSections
=======
      const codes = state.selectedSections.filter((s) => {
        if (s === HYDRAULICALLY_CONNECTED_CODE ||
            s === AQUIFER_NOTATION_CODE) {
          return false
        }
        return true
      })
>>>>>>> a187badb
      if (codes.length > 0) {
        params.resources__section__code = codes.join(',')
      }

      if (state.searchMatchAny) {
        params.match_any = String(state.searchMatchAny)
      }

<<<<<<< HEAD
=======
      if (state.selectedSections.find((o) => o === HYDRAULICALLY_CONNECTED_CODE)) {
        params.hydraulically_connected = 'yes'
      }

      if (state.selectedSections.find((o) => o === AQUIFER_NOTATION_CODE)) {
        params.aquifer_notations = 'yes'
      }

>>>>>>> a187badb
      if (state.searchMapCentre) {
        params.map_centre = `${state.searchMapCentre.lat.toFixed(6)},${state.searchMapCentre.lng.toFixed(6)}`
      }
      if (state.searchMapZoom) {
        params.map_zoom = String(state.searchMapZoom)
      }
      if (state.constrainSearch) {
        params.constrain = String(state.constrainSearch)
      }

      return params
    },
    searchParams (state) {
      const params = aquiferSearchStore.getters.queryParams(state)

      if (state.constrainSearch && state.mapBounds) {
        const bounds = state.mapBounds
        const mapBBox = {
          sw_lat: bounds.getSouthWest().lat,
          sw_long: bounds.getSouthWest().lng,
          ne_lat: bounds.getNorthEast().lat,
          ne_long: bounds.getNorthEast().lng
        }

        Object.assign(params, mapBBox)
      }

      return params
    },
    searchResults (state) {
      const now = new Date()
      return state.searchResults.map((result) => {
        return {
          ...result,
          retire_date: new Date(result.retire_date) <= now ? result.retire_date : null
        }
      })
    }
  }
}

export default aquiferSearchStore<|MERGE_RESOLUTION|>--- conflicted
+++ resolved
@@ -37,12 +37,8 @@
   SET_SEARCH_MAP_ZOOM
 } from './mutations.types.js'
 
-<<<<<<< HEAD
-=======
-const HYDRAULICALLY_CONNECTED_CODE = 'Hydra'
 const AQUIFER_NOTATION_CODE = 'Notations'
 
->>>>>>> a187badb
 Vue.use(Vuex)
 
 const aquiferSearchStore = {
@@ -184,17 +180,13 @@
         params.search = state.searchQuery
       }
 
-<<<<<<< HEAD
-      const codes = state.selectedSections
-=======
       const codes = state.selectedSections.filter((s) => {
-        if (s === HYDRAULICALLY_CONNECTED_CODE ||
-            s === AQUIFER_NOTATION_CODE) {
+        if (s === AQUIFER_NOTATION_CODE) {
           return false
         }
         return true
       })
->>>>>>> a187badb
+
       if (codes.length > 0) {
         params.resources__section__code = codes.join(',')
       }
@@ -203,17 +195,10 @@
         params.match_any = String(state.searchMatchAny)
       }
 
-<<<<<<< HEAD
-=======
-      if (state.selectedSections.find((o) => o === HYDRAULICALLY_CONNECTED_CODE)) {
-        params.hydraulically_connected = 'yes'
-      }
-
       if (state.selectedSections.find((o) => o === AQUIFER_NOTATION_CODE)) {
         params.aquifer_notations = 'yes'
       }
 
->>>>>>> a187badb
       if (state.searchMapCentre) {
         params.map_centre = `${state.searchMapCentre.lat.toFixed(6)},${state.searchMapCentre.lng.toFixed(6)}`
       }
