--- conflicted
+++ resolved
@@ -132,7 +132,6 @@
                   :id="`screenDepthFrom_${index}`"
                   type="number"
                   aria-label="Depth from (feet)"
-                  type="number"
                   v-model="screensData[index].start"
                   :errors="getScreenError(index).start"
                   :loaded="getScreenLoaded(index).start"
@@ -144,7 +143,6 @@
                   :id="`screenDepthTo_${index}`"
                   type="number"
                   aria-label="Depth to (feet)"
-                  type="number"
                   v-model="screensData[index].end"
                   :errors="getScreenError(index).end"
                   :loaded="getScreenLoaded(index).end"
@@ -156,16 +154,9 @@
                   :id="`screenDiameter_${index}`"
                   type="number"
                   aria-label="Diameter (inches)"
-<<<<<<< HEAD
-                  type="number"
-                  v-model="screensData[index].internal_diameter"
-                  :errors="getScreenError(index).internal_diameter"
-                  :loaded="getScreenLoaded(index).internal_diameter"
-=======
                   v-model="screensData[index].diameter"
                   :errors="getScreenError(index).diameter"
                   :loaded="getScreenLoaded(index).diameter"
->>>>>>> d4a974da
                   />
               </td>
               <td class="input-width-small py-0">
