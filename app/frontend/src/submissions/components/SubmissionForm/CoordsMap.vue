--- conflicted
+++ resolved
@@ -14,15 +14,9 @@
     longitude: {
       type: Number
     },
-<<<<<<< HEAD
-    id: {
-      type: String,
-      isInput: false
-=======
     draggable: {
       type: Boolean,
       default: true
->>>>>>> 1ff43d85
     }
   },
   data () {
