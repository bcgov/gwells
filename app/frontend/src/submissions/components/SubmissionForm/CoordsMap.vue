--- conflicted
+++ resolved
@@ -135,17 +135,10 @@
                 this.marker = null
               }
             }
-<<<<<<< HEAD
-          } else {
-            this.resetMap()
-          }
-        })
+          })
+        }, 500)
       } else {
         this.resetMap()
-=======
-          })
-        }, 500)
->>>>>>> 51bd2887
       }
     },
     handleDrag (ev) {
