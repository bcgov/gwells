--- conflicted
+++ resolved
@@ -212,11 +212,8 @@
         :saveDisabled="editSaveDisabled"
         v-on:save="$emit('submit_edit')"
         :drinking_water="form.drinking_water_protection_area_ind"
-<<<<<<< HEAD
+        v-on:editWater="$emit('editWater')"
         :test_value="form.drinking_water_protection_area_ind"
-=======
-        v-on:editWater="$emit('editWater')"
->>>>>>> d32811d7
       />
 
       <!-- Method of Drilling -->
