--- conflicted
+++ resolved
@@ -67,17 +67,7 @@
           :fieldsLoaded="fieldsLoaded"
         ></step02-owner>
 
-<<<<<<< HEAD
-        <!-- Step 6: Casings -->
-        <step06-casings class="my-3"
-          v-if="formStep === 3 || formIsFlat"
-          :casings.sync="form.casings"
-          :errors="errors"
-          :fieldsLoaded="fieldsLoaded"
-          />
-
         <b-row>
-=======
         <!-- Step 3: Well location -->
         <step03-location
           v-if="formStep === 3 || formIsFlat"
@@ -108,9 +98,16 @@
           >
         </step04-coords>
 
+        <!-- Step 6: Casings -->
+        <step06-casings class="my-3"
+          v-if="formStep === 3 || formIsFlat"
+          :casings.sync="form.casings"
+          :errors="errors"
+          :fieldsLoaded="fieldsLoaded"
+          />
+
         <!-- Back / Next / Submit controls -->
         <b-row class="mt-5">
->>>>>>> 66681fb6
           <b-col v-if="!formIsFlat">
             <b-btn v-if="step > 1" @click="step > 1 ? step-- : null">Back</b-btn>
           </b-col>
@@ -174,23 +171,17 @@
 import { FETCH_CODES } from '../store/actions.types.js'
 import Step01Type from '@/submissions/components/SubmissionForm/Step01Type.vue'
 import Step02Owner from '@/submissions/components/SubmissionForm/Step02Owner.vue'
-<<<<<<< HEAD
-import Step06Casings from '@/submissions/components/SubmissionForm/Step06Casings.vue'
-=======
 import Step03Location from '@/submissions/components/SubmissionForm/Step03Location.vue'
 import Step04Coords from '@/submissions/components/SubmissionForm/Step04Coords.vue'
->>>>>>> 66681fb6
+import Step06Casings from '@/submissions/components/SubmissionForm/Step06Casings.vue'
 export default {
   name: 'SubmissionsHome',
   components: {
     Step01Type,
     Step02Owner,
-<<<<<<< HEAD
+    Step03Location,
+    Step04Coords,
     Step06Casings
-=======
-    Step03Location,
-    Step04Coords
->>>>>>> 66681fb6
   },
   data () {
     return {
@@ -203,11 +194,7 @@
       loadFormSuccess: false,
       confirmLoadModal: false,
       step: 1,
-<<<<<<< HEAD
-      maxSteps: 3,
-=======
       maxSteps: 4, // total number of wizard steps
->>>>>>> 66681fb6
       sliding: null,
       errors: {},
       fieldsLoaded: {},
@@ -270,9 +257,6 @@
         owner_city: '',
         owner_province_state: '',
         owner_postal_code: '',
-<<<<<<< HEAD
-        casings: [],
-=======
         street_address: '', // this is the street address of the well location
         city: '', // well location city
         legal_lot: '',
@@ -290,7 +274,7 @@
         ground_elevation: null,
         ground_elevation_method: '',
         well_orientation: '',
->>>>>>> 66681fb6
+        casings: [],
 
         // non-form fields that should be saved with form
         meta: {
