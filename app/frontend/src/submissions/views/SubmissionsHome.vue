--- conflicted
+++ resolved
@@ -12,30 +12,12 @@
     limitations under the License.
 */
 <template>
-<<<<<<< HEAD
-  <div class="container p-1 container-wide">
-    <div class="card" v-if="userRoles.wells.edit || userRoles.submissions.edit">
-      <div class="card-body">
-
-      <!-- Form submission success message -->
-      <b-alert
-          id="submissionSuccessAlert"
-          :show="formSubmitSuccess"
-          variant="success"
-          class="mt-3">
-        <i class="fa fa-2x fa-check-circle text-success mr-2 alert-icon" aria-hidden="true"></i>
-        <div v-if="isStaffEdit" class="alert-message">
-          Changes saved.
-        </div>
-        <div v-else class="alert-message">
-          Your well record was successfully submitted.
-        </div>
-      </b-alert>
-
-=======
+
+<!-- commented out temporarily  -->
+<!-- <div class="container p-1 container-wide"> -->
+
   <div class="card" v-if="userRoles.wells.edit || userRoles.submissions.edit">
     <div class="card-body">
->>>>>>> 9b3661c1
       <!-- Document Uploading alerts -->
       <b-modal
         v-model="files_uploading"
@@ -663,40 +645,30 @@
   .input-width-medium {
     max-width: 6rem;
   }
-<<<<<<< HEAD
-=======
-}
-.input-width-small {
-  max-width: 3rem;
-}
-.input-width-medium {
-  max-width: 6rem;
-}
-.loader {
-  border: 5px solid #f3f3f3;
-  border-top: 5px solid #5b7b9c;
-  border-radius: 50%;
-  width: 30px;
-  height: 30px;
-  display: inline-block;
-  text-align: center;
-  vertical-align: middle;
-  animation: spin 2s linear infinite;
-}
-@keyframes spin {
-  0% { transform: rotate(0deg); }
-  100% { transform: rotate(360deg); }
-}
-.notifyText {
-  font-size: 18px;
-  display: inline-block;
-  text-align: center;
-  vertical-align: middle;
-  margin-left: 10px;
-  padding-top: 3px;
-}
-.errorText {
-  font-size: 18px;
-}
->>>>>>> 9b3661c1
+  .loader {
+    border: 5px solid #f3f3f3;
+    border-top: 5px solid #5b7b9c;
+    border-radius: 50%;
+    width: 30px;
+    height: 30px;
+    display: inline-block;
+    text-align: center;
+    vertical-align: middle;
+    animation: spin 2s linear infinite;
+  }
+  @keyframes spin {
+    0% { transform: rotate(0deg); }
+    100% { transform: rotate(360deg); }
+  }
+  .notifyText {
+    font-size: 18px;
+    display: inline-block;
+    text-align: center;
+    vertical-align: middle;
+    margin-left: 10px;
+    padding-top: 3px;
+  }
+  .errorText {
+    font-size: 18px;
+  }
 </style>