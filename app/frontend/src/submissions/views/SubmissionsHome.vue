--- conflicted
+++ resolved
@@ -206,13 +206,8 @@
             <b-btn v-if="step > 1" @click="step > 1 ? step-- : null" variant="primary">Back</b-btn>
           </b-col>
           <b-col :class="`pr-4 ${formIsFlat ? '':'text-right'}`">
-<<<<<<< HEAD
             <b-btn v-if="step < maxSteps && !formIsFlat" @click="step++" variant="primary">Next</b-btn>
-            <b-btn v-else id="formSubmitButton" type="submit" variant="primary" ref="activitySubmitBtn">Submit</b-btn>
-=======
-            <b-btn v-if="step < maxSteps && !formIsFlat" @click="step++">Next</b-btn>
             <b-btn v-else id="formSubmitButton" type="submit" variant="primary" ref="activitySubmitBtn" :disabled="formSubmitLoading">Submit</b-btn>
->>>>>>> 4e1f7f5a
           </b-col>
         </b-row>
       </b-form>
@@ -588,4 +583,7 @@
 .input-width-medium {
   max-width: 10rem;
 }
+.btn-sm { // <-- NOT a good solution. Overriding bootstrap is not ideal.
+  line-height: 1; // Either this or increase padding-top
+}
 </style>