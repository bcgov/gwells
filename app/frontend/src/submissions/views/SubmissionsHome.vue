--- conflicted
+++ resolved
@@ -122,13 +122,8 @@
 
         <!-- Lithology -->
         <lithology class="my-3"
-<<<<<<< HEAD
           v-if="currentStep === 'lithology' || (formIsFlat && flatForm.lithology)"
-          :lithology.sync="form.lithology_set"
-=======
-          v-if="formStep === 7 || formIsFlat"
           :lithology.sync="form.lithologydescription_set"
->>>>>>> 9795c4c7
         />
 
         <!-- Casings -->
