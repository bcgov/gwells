<template>
  <div class="container p-1 p-md-3">
    <b-card no-body class="mb-3">
        <b-breadcrumb :items="breadcrumbs" class="py-0 my-2"></b-breadcrumb>
    </b-card>
    <div v-if="showSpinner">
      <b-row>
        <b-col md="12">
          <div class="fa-2x text-center">
            <i class="fa fa-circle-o-notch fa-spin"></i>
          </div>
        </b-col>
      </b-row>
    </div>
    <div v-else class="card">
      <div class="card-body p-2 p-md-3">
        <div v-if="currentDriller != {}">
          <div class="row">
            <div class="col-12">
              <h4 class="card-title">{{ currentDriller.first_name }} {{ currentDriller.surname }}</h4>
            </div>
          </div>
        </div>
        <div class="row">
          <div class="col-12" v-if="error">
            <api-error :error="error" resetter="SET_ERROR"></api-error>
          </div>
        </div>

        <!-- Personal information -->
        <div class="card mb-3">
          <div class="card-body p-2 p-md-3">
            <div class="row">
              <div class="col-9">
                <h5 class="card-title mb-3">Personal Information</h5>
              </div>
              <div class="col-3 text-right">
                <button
                  class="btn btn-light btn-sm registries-edit-btn"
                  type="button"
                  @click="editPerson = !editPerson"
                  v-if="currentDriller.person_guid && userRoles.edit"><i class="fa fa-edit"></i> Edit</button>
              </div>
            </div>
            <person-edit
                  section="person"
                  v-if="editPerson && userRoles.edit"
                  :record="currentDriller.person_guid"
                  @updated="editPerson = false; updateRecord()"
                  @canceled="editPerson = false"></person-edit>
            <div v-if="!editPerson">
              <div class="row mb-2">
                <div class="col-5 col-md-2 mb-1 mb-sm-0">
                  Surname:
                </div>
                <div class="col-7 col-md-4">
                  {{ currentDriller.surname }}
                </div>
                <div class="col-5 col-md-2">
                  First name:
                </div>
                <div class="col-7 col-md-4">
                  {{ currentDriller.first_name }}
                </div>
              </div>
              <div class="row mb-2">
                <div class="col-5 col-md-2">
                  Well Driller ORCS:
                </div>
                <div class="col-7 col-md-4">
                  {{ currentDriller.well_driller_orcs_no }}
                </div>
                <div class="col-5 col-md-2">
                  Pump Installer ORCS:
                </div>
                <div class="col-7 col-md-4">
                  {{ currentDriller.pump_installer_orcs_no }}
                </div>
              </div>
            </div>
          </div>
        </div>

        <!-- Registrations -->
        <div class="card mb-3"
            v-for="(registration, index) in currentDriller.registrations"
            :key="`registration ${index}`">
          <div class="card-body p-2 p-md-3">
            <h5 class="card-title">{{ registration.activity_description }} Registration</h5>

            <!-- Classifications -->
            <h6>Classifications</h6>
            <div class="mb-3">
              <div class="table-responsive">
                <table id="classification-table" class="table">
                  <thead>
                    <th>Classification</th>
                    <th>Register Status</th>
                    <th>Date Registered</th>
                  </thead>
                  <tbody>
                    <tr
                        v-if="item.activity === registration.registries_activity"
                        v-for="(item, index_c) in classifications" :key="`reg ${index} class ${index_c}`">
                      <td><router-link :to="{
                        name: 'ApplicationDetail',
                        params: { person_guid: currentDriller.person_guid, registration_guid: item.registration_guid, application_guid: item.application_guid } }">
                      {{ item.description }}</router-link></td>
                      <td>{{ item.status }}</td>
                      <td>{{ item.date }}</td>
                    </tr>
                  </tbody>
                </table>
              </div>
              <b-row v-if="show(registration.registries_activity)">
                <b-col>
                  <b-form @submit.prevent="saveApplication(registration.registries_activity)">
                    <application-add
                        class="mb-3"
<<<<<<< HEAD
                        v-on:close="closeApplication()"
                        v-model="application"
                        :activity="registration.registries_activity"
                        mode="edit">
=======
                        v-on:close="closeApplication(registration.registries_activity)"
                        :value="getApplication(registration.registries_activity)"
                        :activity="registration.registries_activity">
>>>>>>> 3273adda
                        <button type="submit" class="btn btn-primary" variant="primary">Save</button>
                        <button type="button" class="btn btn-light" @click="closeApplication(registration.registries_activity)">Cancel</button>
                    </application-add>
                  </b-form>
                </b-col>
              </b-row>
              <b-row v-else>
                <b-col>
                  <b-button
                          v-if="userRoles.edit"
                          type="button"
                          variant="primary"
                          size="sm"
                          v-on:click="addApplication(registration)"
                          class="mb-3"><i class="fa fa-plus-square-o"></i> Add classification</b-button>
                </b-col>
              </b-row>
            </div>

            <!-- Registration information -->
            <div class="row">
              <div class="col">
                <h6 class="card-title mb-3">{{ registration.activity_description }} Registration Details</h6>
              </div>
              <div class="col text-right">
                <button
                  class="btn btn-light btn-sm registries-edit-btn"
                  type="button"
                  @click="editRegistration = (editRegistration === (index + 1) ? 0 : (index + 1))"
                  v-if="userRoles.edit">
                  <span><i class="fa fa-edit"></i> Edit</span>
                  </button>
              </div>
            </div>
            <person-edit
              class="mb-4"
              section="registration"
              :record="registration"
              v-if="editRegistration === (index + 1) && userRoles.edit"
              @updated="editRegistration = 0; updateRecord()"
              @canceled="editRegistration = 0"></person-edit>
            <div v-if="editRegistration !== (index + 1)">
              <div class="row mb-4">
                <div class="col-5 col-md-2">
                  Registration number:
                </div>
                <div class="col-7 col-md-4">
                  {{ registration.registration_no }}
                </div>
              </div>
            </div>

            <!-- Company information -->
            <div class="row">
              <div class="col">
                <h6 class="card-title mb-3">{{ registration.activity_description }} Company Information</h6>
              </div>
              <div class="col text-right">
                <button
                  class="btn btn-light btn-sm registries-edit-btn"
                  type="button"
                  @click="editCompany = (editCompany === (index + 1) ? 0 : (index + 1))"
                  v-if="currentDriller.person_guid && userRoles.edit">
                  <span v-if="!registration.organization"><i class="fa fa-plus"></i> Add company</span>
                  <span v-else><i class="fa fa-refresh"></i> Change company</span>
                  </button>
              </div>
            </div>
            <person-edit
              section="company"
              :record="registration"
              v-if="editCompany === (index + 1) && userRoles.edit"
              @updated="editCompany = 0; updateRecord()"
              @canceled="editCompany = 0"></person-edit>
            <div v-if="registration.organization && editCompany !== (index + 1)">
              <div class="row mb-2">
                <div class="col-5 col-md-2 mb-1 mb-sm-0">
                  Company name:
                </div>
                <div class="col-7 col-md-4">
                  {{ registration.organization.name }}
                </div>
                <div class="col-5 col-md-2">
                  Street address:
                </div>
                <div class="col-7 col-md-4">
                  {{ registration.organization.street_address }}
                </div>
              </div>
              <div class="row mb-2">
                <div class="col-5 col-md-2 mb-1 mb-sm-0">
                  City:
                </div>
                <div class="col-7 col-md-4">
                  {{ registration.organization.city }}
                </div>
                <div class="col-5 col-md-2">
                  Province:
                </div>
                <div class="col-7 col-md-4">
                  {{ registration.organization.province_state }}
                </div>
              </div>
              <div class="row mb-2">
                <div class="col-5 col-md-2 mb-1 mb-sm-0">
                  Postal Code:
                </div>
                <div class="col-7 col-md-4">
                  {{ registration.organization.postal_code }}
                </div>
                <div class="col-5 col-md-2">
                  Office number:
                </div>
                <div class="col-7 col-md-4">
                  {{ registration.organization.main_tel }}
                </div>
              </div>
              <div class="row mb-2">
                <div class="col-5 col-md-2 mb-1 mb-sm-0">
                  Cell number:
                </div>
                <div class="col-7 col-md-4">
                  {{ registration.surname }}
                </div>
                <div class="col-5 col-md-2">
                  Fax number:
                </div>
                <div class="col-7 col-md-4">
                  {{ registration.organization.fax_tel }}
                </div>
              </div>
              <div class="row mb-2">
                <div class="col-5 col-md-2 mb-1 mb-sm-0">
                  Email address:
                </div>
                <div class="col-7 col-md-4">
                  {{ registration.organization.email }}
                </div>
                <div class="col-5 col-md-2">
                  Website:
                </div>
                <div class="col-7 col-md-4">
                  {{ registration.organization.website_url }}
                </div>
              </div>
            </div>
            <div v-else-if="!registration.organization && editCompany !== (index + 1)">
              No {{ registration.activity_description }} company.
            </div>
          </div>
        </div>

        <!-- new registrations -->
        <div class="card mb-3" v-if="userRoles.edit && (!currentDriller.registrations || currentDriller.registrations.length !== 2)">
          <div class="card-body p-2 p-md-3">
            <div
                v-for="(item, index) in registrationOptions"
                :key="`unregistered activity ${index}`"
                v-if="!currentDriller.registrations.some(reg => reg.registries_activity === item.code)">
              <b-button variant="primary" class="my-1" :ref="`registerButton${item.code}`" @click="confirmRegisterModal[item.code]=true">
                Register as a {{ item.desc }}
              </b-button>
              <b-modal
                  v-model="confirmRegisterModal[item.code]"
                  centered
                  :title="`Confirm register as ${item.desc}`"
                  @shown="$refs[`confirmRegisterConfirmBtn${item.code}`][0].focus()"
                  :return-focus="$refs[`registerButton${item.code}`]">
                Are you sure you want to register {{ currentDriller.first_name }} {{ currentDriller.surname }} as a {{ item.desc }}?
                <div slot="modal-footer">
                  <b-btn
                      variant="primary"
                      @click="confirmRegisterModal[item.code]=false;submitRegistration(item.code)"
                      :ref="`confirmRegisterConfirmBtn${item.code}`">
                    Confirm
                  </b-btn>
                  <b-btn variant="light" @click="confirmRegisterModal[item.code]=false">
                    Cancel
                  </b-btn>
                </div>
              </b-modal>
            </div>
          </div>
        </div>

        <!-- Contact Information -->
        <div class="card mb-3">
          <div class="card-body p-2 p-md-3">
            <div class="row">
              <div class="col-9">
                <h6 class="card-title mb-3">Contact Information at Company</h6>
              </div>
              <div class="col-3 text-right">
                <button
                  class="btn btn-light btn-sm registries-edit-btn"
                  type="button"
                  @click="editContact = !editContact"
                  v-if="currentDriller.person_guid && userRoles.edit"><i class="fa fa-edit"></i> Edit</button>
              </div>
            </div>
            <person-edit
              section="contact"
              :record="currentDriller.person_guid"
              v-if="editContact && userRoles.edit"
              @updated="editContact = false; updateRecord()"
              @canceled="editContact = false"></person-edit>
            <div v-if="!editContact">
              <div class="row mb-2">
                <div class="col-5 col-md-2">
                  Email address:
                </div>
                <div class="col-7 col-md-4">
                  <a :href="`mailto:${currentDriller.contact_email}`">{{ currentDriller.contact_email }}</a>
                </div>
                <div class="col-5 col-md-2">
                  Telephone:
                </div>
                <div class="col-7 col-md-4">
                  {{ currentDriller.contact_tel }}
                </div>
              </div>
            </div>
            <div v-if="personTel.length || personEmail.length">
              <div class="row mb-2 mt-5">
                <div class="col-12">
                  <h6 class="card-title mb-3">Additional (Legacy) Contact Information</h6>
                </div>
                <div class="col-5 col-md-2">
                  Email address:
                </div>
                <div class="col-7 col-md-4">
                  <div v-for="(email, index) in personEmail" :key="`person email ${index}`">
                    <a :href="`mailto:${email}`">{{ email }}</a>
                  </div>
                </div>
                <div class="col-5 col-md-2">
                  Telephone:
                </div>
                <div class="col-7 col-md-4">
                  <div v-for="(tel, index) in personTel" :key="`person tel ${index}`">
                    {{ tel }}
                  </div>
                </div>
              </div>
            </div>
          </div>
        </div>

        <!-- Notes -->
        <person-notes @updated="updateRecord"></person-notes>
      </div>
    </div>
  </div>
</template>

<script>
import APIErrorMessage from '@/common/components/APIErrorMessage'
import PersonEdit from '@/registry/components/people/PersonEdit.vue'
import PersonNotes from '@/registry/components/people/PersonNotes.vue'
import ApplicationAddEdit from '@/registry/components/people/ApplicationAddEdit.vue'
import ApiService from '@/common/services/ApiService.js'
import { mapGetters } from 'vuex'
import { SET_DRILLER } from '@/registry/store/mutations.types'
import { FETCH_DRILLER, FETCH_DRILLER_OPTIONS } from '@/registry/store/actions.types'

export default {
  name: 'person-detail',
  components: {
    'api-error': APIErrorMessage,
    'person-edit': PersonEdit,
    'application-add': ApplicationAddEdit,
    PersonNotes
  },
  data () {
    return {
      drillApplication: null,
      pumpApplication: null,
      breadcrumbs: [
        {
          text: 'Registry',
          to: { name: 'SearchHome' }
        },
        {
          text: 'Person Profile',
          active: true
        }
      ],
      editCompany: 0,
      editRegistration: 0,
      editPerson: false,
      editContact: false,
      savingApplication: false,
      registrationOptions: [
        {
          code: 'DRILL',
          desc: 'Well Driller'
        },
        {
          code: 'PUMP',
          desc: 'Well Pump Installer'
        }
      ],
      confirmRegisterModal: {
        DRILL: false,
        PUMP: false
      }
    }
  },
  computed: {
    showSpinner () {
      return this.currentDriller == null || this.loading || this.savingApplication
    },
    personEmail () {
      // sort a person's contact info into a list of emails
      const email = []

      // support for contact_info table (legacy data)
      if (this.currentDriller.contact_info && this.currentDriller.contact_info.length) {
        this.currentDriller.contact_info.forEach((item) => {
          if (item.contact_email) {
            email.push(item.contact_email)
          }
        })
      }

      return email
    },
    personTel () {
      const tel = []
      if (this.currentDriller.contact_info && this.currentDriller.contact_info.length) {
        this.currentDriller.contact_info.forEach((item) => {
          if (item.contact_tel) {
            tel.push(item.contact_tel)
          }
        })
      }

      return tel
    },
    company () {
      if (this.currentDriller && this.currentDriller.companies && this.currentDriller.companies.length) {
        return this.currentDriller.companies[0]
      }
      return {}
    },
    drillerOver19 () {
      if (this.currentDriller.applications && this.currentDriller.applications.length) {
        return this.currentDriller.applications.some((app) => {
          return app.over19_ind === true
        })
      }
      return false
    },
    classifications () {
      const classifications = []

      // classifications are contained within arrays pulled from the application table
      if (
        this.currentDriller.registrations &&
        this.currentDriller.registrations.length
      ) {
        // since each person can have multiple registrations, and each application can have multiple
        // classifications, we need to iterate through several arrays.
        this.currentDriller.registrations.forEach((reg) => {
          reg.applications.forEach((app) => {
            classifications.push({
              code: app.subactivity.registries_subactivity_code,
              description: app.subactivity.description,
              status: app.current_status ? app.current_status.description : null,
              date: app.application_outcome_date,
              registration_guid: reg.register_guid,
              application_guid: app.application_guid,
              activity: reg.registries_activity
            })
          })
        })
      }
      return classifications
    },
    drillerApplicationNotes () {
      const notes = []
      if (this.currentDriller.applications && this.currentDriller.applications.length) {
        this.currentDriller.applications.forEach((app) => {
          if (app.registrar_notes) {
            notes.push({
              note: app.registrar_notes,
              appKey: `notes ${app.application_guid}`
            })
          }
        })
      }
      return notes
    },
    ...mapGetters([
      'loading',
      'user',
      'error',
      'currentDriller',
      'drillers',
      'userRoles'
    ])
  },
  methods: {
    show (key) {
      return ((key === 'PUMP' && this.pumpApplication) || (key === 'DRILL' && this.drillApplication))
    },
    getApplication (key) {
      if (key === 'PUMP') {
        return this.pumpApplication
      } else if (key === 'DRILL') {
        return this.drillApplication
      }
      return null
    },
    updateRecord () {
      this.$store.dispatch(FETCH_DRILLER, this.$route.params.person_guid)
    },
    addApplication (registration) {
      const newClassification = {
        registration: registration.register_guid
      }
      if (registration.registries_activity === 'PUMP') {
        this.pumpApplication = newClassification
      } else if (registration.registries_activity === 'DRILL') {
        this.drillApplication = newClassification
      }
    },
    closeApplication (key) {
      if (key === 'PUMP') {
        this.pumpApplication = null
      } else if (key === 'DRILL') {
        this.drillApplication = null
      }
    },
    saveApplication (key) {
      let application = this.getApplication(key)
      this.savingApplication = true
      ApiService.post('applications', application).then(() => {
        this.closeApplication(key)
        this.savingApplication = false
        this.updateRecord()
      })
    },
    submitRegistration (activity) {
      const data = {
        person: this.currentDriller.person_guid,
        registries_activity: activity,
        status: 'ACTIVE'
      }
      ApiService.post('registrations', data).then(() => {
        this.updateRecord()
      })
    }
  },
  created () {
    if (this.currentDriller.person_guid !== this.$route.params.person_guid) {
      // reset the currentDriller object if another driller was previously loaded
      this.$store.commit(SET_DRILLER, {})
      if (this.drillers && this.drillers.results && this.drillers.results.length) {
        // use basic info (name etc) from driller list while complete record is being fetched from API
        const driller = this.drillers.results.find((item) => {
          return item.person_guid === this.$route.params.person_guid
        })
        if (driller) {
          this.$store.commit(SET_DRILLER, driller)
        }
      }
    }
    // always fetch up to date record from API when page loads
    this.updateRecord()
    this.$store.dispatch(FETCH_DRILLER_OPTIONS)
  }
}
</script>

<style>
#classification-table th {
  font-weight: 400!important;
}
.registries-edit-btn {
  margin-top: -5px;
}
</style><|MERGE_RESOLUTION|>--- conflicted
+++ resolved
@@ -117,16 +117,9 @@
                   <b-form @submit.prevent="saveApplication(registration.registries_activity)">
                     <application-add
                         class="mb-3"
-<<<<<<< HEAD
-                        v-on:close="closeApplication()"
-                        v-model="application"
-                        :activity="registration.registries_activity"
-                        mode="edit">
-=======
                         v-on:close="closeApplication(registration.registries_activity)"
                         :value="getApplication(registration.registries_activity)"
                         :activity="registration.registries_activity">
->>>>>>> 3273adda
                         <button type="submit" class="btn btn-primary" variant="primary">Save</button>
                         <button type="button" class="btn btn-light" @click="closeApplication(registration.registries_activity)">Cancel</button>
                     </application-add>
