--- conflicted
+++ resolved
@@ -36,11 +36,7 @@
 // Sentry
 Sentry.init({
   dsn: 'https://a83809da8c9b4f39b3d7cd683b803859@sentry.io/1802823',
-<<<<<<< HEAD
-  integrations: process.env.NODE_ENV === 'production' ? [new Sentry.Integrations.Vue({Vue, attachProps: true, logError: true})] : []
-=======
   integrations: process.env.NODE_ENV === 'production' ? [new Integrations.Vue({Vue, attachProps: true, logError: true})] : []
->>>>>>> 5c3ed5a1
 });
 
 Vue.use(Vuex)
