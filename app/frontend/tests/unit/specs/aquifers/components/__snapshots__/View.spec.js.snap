// Jest Snapshot v1, https://goo.gl/fbAQLP

exports[`View Component Edit mode matches the snapshot 1`] = `
<div
  class="aquifer-detail"
>
  <div
    class="card mb-3 container d-print-none"
  >
    <!---->
    <!---->
    <ol
      class="breadcrumb py-0 my-2"
    >
      <li
        class="breadcrumb-item"
      >
        <router-link-stub
          class=""
          target="_self"
        >
          Aquifer Search
        </router-link-stub>
      </li>
      <li
        class="breadcrumb-item"
      >
        <router-link-stub
          class=""
          target="_self"
        >
          Aquifer 4 Summary
        </router-link-stub>
      </li>
      <li
        class="breadcrumb-item active"
      >
        <span
          aria-current="location"
        >
          Edit Aquifer
        </span>
      </li>
    </ol>
    <!---->
    <!---->
  </div>
   
  <div
    class="card container container-wide p-0 card-container pb-5 p-4"
  >
    <!---->
    <!---->
    <div
      class="card-body"
    >
      <!---->
      <!---->
      <!---->
       
      <!---->
       
      <!---->
       
      <!---->
       
      <!---->
       
      <!---->
       
      <!---->
       
      <!---->
       
      <div
        class="container-fluid"
      >
        <div
          class="row border-bottom mb-3 pb-2"
        >
          <div
            class="col"
          >
            <h4>
              Aquifer 4 Summary - Edit
            </h4>
          </div>
        </div>
         
        <aquifer-form-stub
          fielderrors="[object Object]"
          files="[object Object]"
          record="[object Object]"
          showid="true"
        />
         
        <!---->
         
        <!---->
         
        <!---->
      </div>
    </div>
    <!---->
    <!---->
  </div>
</div>
`;

exports[`View Component View mode matches the snapshot 1`] = `
<div
  class="aquifer-detail"
>
  <div
    class="card mb-3 container d-print-none"
  >
    <!---->
    <!---->
    <ol
      class="breadcrumb py-0 my-2"
    >
      <li
        class="breadcrumb-item"
      >
        <router-link-stub
          class=""
          target="_self"
        >
          Aquifer Search
        </router-link-stub>
      </li>
      <li
        class="breadcrumb-item active"
      >
        <span
          aria-current="location"
        >
          Aquifer Summary
        </span>
      </li>
    </ol>
    <!---->
    <!---->
  </div>
   
  <div
    class="card container container-wide p-0 card-container pb-5"
  >
    <!---->
    <!---->
    <div
      class="card-body"
    >
      <!---->
      <!---->
      <!---->
       
      <!---->
       
      <!---->
       
      <!---->
       
      <!---->
       
      <!---->
       
      <!---->
       
      <!---->
       
      <div
        class="container-fluid"
      >
        <!---->
         
        <!---->
         
        <!---->
         
        <div
          class="row"
        >
          <div
            class="aquifer-detail col-md-12 col-lg-5 col-12"
          >
            <div
              class="row"
            >
              <div
                class="pt-0 pl-4 pb-4 pr-4 col"
              >
                <div
                  class="d-flex justify-content-between align-items-center"
                >
                  <h4
                    class="color-grey main-title mt-4"
                  >
                    Aquifer 4 Summary
                  </h4>
                   
                  <div>
                    <!---->
                     
                    <a
                      class="ml-2 print-button fa fa-print fa-lg d-print-none"
                      href="#"
                      title="Print"
                    />
                  </div>
                   
                  <hr
                    class="m-0 mt-2"
                  />
                </div>
              </div>
            </div>
             
            <div
              class="row"
            >
              <div
                class="pl-4 pr-4 aquifer-main-information-list col-sm-12 col-12"
              >
                <div
                  class="row"
                >
                  <div
                    class="col-md-3 col-lg-6 col-6"
                  >
                    Aquifer number
                  </div>
                   
                  <div
                    class="col-md-3 col-lg-6 col-6"
                    id="aquifer-view-number"
                  >
                    4
                  </div>
                   
                  <div
                    class="col-md-3 col-lg-6 col-6"
                  >
                    Year of mapping
                  </div>
                   
                  <div
                    class="aquifer-mapping-year col-md-3 col-lg-6 col-6"
                  >
                    1993
                  </div>
                </div>
                 
                <div
                  class="row"
                >
                  <div
                    class="col-md-3 col-lg-6 col-6"
                  >
                    Aquifer name
                  </div>
                   
                  <div
                    class="col-md-3 col-lg-6 col-6"
                    id="aquifer-view-name"
                  >
                    Aggasiz
                  </div>
                   
                  <div
                    class="col-md-3 col-lg-6 col-6"
                  >
                    Litho stratigraphic unit
                  </div>
                   
                  <div
                    class="col-md-3 col-lg-6 col-6"
                  >
                    Fraser River Sediments
                  </div>
                </div>
                 
                <div
                  class="row"
                >
                  <div
                    class="col-md-3 col-lg-6 col-6"
                  >
                    Descriptive location
                  </div>
                   
                  <div
                    class="col-md-3 col-lg-6 col-6"
                  >
                    Aggasiz/Sea Bird Island
                  </div>
                   
                  <div
                    class="col-md-3 col-lg-6 col-6"
                  >
                    Vulnerability
                  </div>
                   
                  <div
                    class="col-md-3 col-lg-6 col-6"
                  >
                    
                  </div>
                </div>
                 
                <div
                  class="row"
                >
                  <div
                    class="col-md-3 col-lg-6 col-6"
                  >
                    Material type
                  </div>
                   
                  <div
                    class="col-md-3 col-lg-6 col-6"
                  >
                    
                  </div>
                   
                  <div
                    class="col-md-3 col-lg-6 col-6"
                  >
                    Subtype
                  </div>
                   
                  <div
                    class="col-md-3 col-lg-6 col-6"
                  >
                    
                  </div>
                </div>
                 
                <div
                  class="row"
                >
                  <div
                    class="col-md-3 col-lg-6 col-6"
                  >
                    Quality concerns
                  </div>
                   
                  <div
                    class="col-md-3 col-lg-6 col-6"
                  >
                    
                  </div>
                   
                  <div
                    class="col-md-3 col-lg-6 col-6"
                  >
                    Productivity
                  </div>
                   
                  <div
                    class="col-md-3 col-lg-6 col-6"
                  >
                    
                  </div>
                </div>
                 
                <div
                  class="row"
                >
                  <div
                    class="col-md-3 col-lg-6 col-6"
                  >
                    Size (km²)
                  </div>
                   
                  <div
                    class="col-md-3 col-lg-6 col-6"
                  >
                    63.3
                  </div>
                   
                  <div
                    class="col-md-3 col-lg-6 col-6"
                  >
                    Demand
                  </div>
                   
                  <div
                    class="col-md-3 col-lg-6 col-6"
                  >
                    Low
                  </div>
                </div>
              </div>
            </div>
          </div>
           
          <div
            class="p-0 col-md-12 col-lg-7 col-12"
            id="map-container"
          >
            <!---->
             
<<<<<<< HEAD
            <div
              class="map"
              id="single-aquifer-map"
=======
            <single-aquifer-map-stub
              aquiferid="4"
              wells=""
>>>>>>> 3a2a4a6e
            />
          </div>
        </div>
         
        <div
          class="row mt-5 aquifer-details"
        >
          <div
            class="col-lg-6 col-xl-4 col-12"
          >
            <h5
              class="mt-3 border-bottom pb-4 main-title"
            >
              Well Information
            </h5>
             
            <ul
              class="ml-0 mr-0 mt-4 mb-0 p-0 aquifer-information-list"
            >
              <div
                class="aquifer-information-list-divider"
              />
               
              <li>
                <dt>
                  Number of wells correlated to the aquifer
                </dt>
                 
                <dd
                  class="m-0"
                >
                  <router-link-stub
                    to="[object Object]"
                  >
                    
                  4
                
                  </router-link-stub>
                </dd>
              </li>
               
              <li>
                <dt>
                  
                Number of wells potentially located within the aquifer
                
                  <i
                    class="fa fa-question-circle color-info fa-xs pt-0 mt-0 d-print-none"
                    id="uncorrelated-wells-count"
                    tabindex="0"
                  />
                   
                  <b-popover-stub
                    content="Count of wells that potentially fall within the aquifer polygon; however, they are not necessarily screened within the aquifer of interest."
                    target="uncorrelated-wells-count"
                    triggers="hover focus"
                  />
                </dt>
                 
                <dd
                  class="m-0"
                >
                  
                0
              
                </dd>
              </li>
               
              <li>
                <dt>
                  Artesian wells
                </dt>
                 
                <dd
                  class="m-0"
                >
                  <router-link-stub
                    to="[object Object]"
                  >
                    
                  4 artesian wells in aquifer
                
                  </router-link-stub>
                </dd>
              </li>
            </ul>
             
            <p>
              <i>
                Well info last updated 1/9/2016
              </i>
            </p>
             
            <h5
              class="mt-5 border-bottom pb-4 main-title"
            >
              Documentation
            </h5>
             
            <aquifer-documents-stub
              files="[object Object]"
              highlightregexp="/[_ -]factsheet[_ -]*.*\\\\.pdf$/i"
              highlighttitle="Factsheets"
              id="4"
              publicfilestitle="Other Documents"
            />
          </div>
           
          <div
            class="col-lg-6 col-xl-4 col-12"
          >
            <h5
              class="mt-3 border-bottom pb-4 main-title"
            >
              Licensing Information
            </h5>
             
            <div>
              <p>
                
              The licensing summaries should be considered estimates. Due to complexities in the structure
              of the licensing data, reported values should be confirmed through the
              
                <a
                  class="d-print-url"
                  href="https://j200.gov.bc.ca/pub/ams/Default.aspx?PossePresentation=AMSPublic&PosseObjectDef=o_ATIS_DocumentSearch&PosseMenuName=WS_Main"
                  target="_blank"
                >
                  
                e‑licensing portal
                </a>
                .
            
              </p>
            </div>
             
            <ul
              class="ml-0 mr-0 mt-4 mb-0 p-0 aquifer-information-list"
            >
              <div
                class="aquifer-information-list-divider"
              />
               
              <li>
                <dt>
                  Number of groundwater licences
                </dt>
                 
                <dd
                  class="m-0"
                >
                  4
                </dd>
              </li>
               
              <li>
                <dt>
                  Water withdrawal volume (annual)
                </dt>
                 
                <dd
                  class="m-0"
                >
                  No information available.
                </dd>
              </li>
            </ul>
             
            <div>
              <div
                class="row pt-5"
              >
                <div
                  class="pb-5 col-md-6 col-lg-12 col-12"
                >
                  <h5
                    class="pie-chart-title"
                  >
                    Licensed volume by purpose (millions of cubic meters)
                  </h5>
                   
                  <pie-chart-stub
                    chartid="pie-chart"
                    chartoptions="[object Object]"
                    class="mt-3"
                    cssclasses=""
                    data="2.73,0.98,6.85"
                    height="400"
                    labels="Irrigation: Local Provider  2.73,Processing & Manufacturing  0.98,Irrigation: Private  6.85"
                    plugins=""
                    width="400"
                  />
                </div>
                 
                <div
                  class="pb-5 col-md-6 col-lg-12 col-12"
                >
                  <h5
                    class="pie-chart-title"
                  >
                    Number of licences by purpose
                  </h5>
                   
                  <pie-chart-stub
                    chartid="pie-chart"
                    chartoptions="[object Object]"
                    class="mt-3"
                    cssclasses=""
                    data="1,1,2"
                    height="400"
                    labels="Irrigation: Local Provider ,Processing & Manufacturing ,Irrigation: Private "
                    plugins=""
                    width="400"
                  />
                </div>
              </div>
            </div>
             
            <table
              aria-busy="false"
              aria-colcount="2"
              class="table b-table table-striped"
              id="licenses"
            >
              <!---->
              <!---->
              <thead
                class=""
                role="rowgroup"
              >
                <!---->
                <tr
                  role="row"
                >
                  <th
                    aria-colindex="1"
                    class=""
                    role="columnheader"
                    scope="col"
                  >
                    Licence Number
                  </th>
                  <th
                    aria-colindex="2"
                    class=""
                    role="columnheader"
                    scope="col"
                  >
                    Well Tag Numbers In Licence
                  </th>
                </tr>
              </thead>
              <!---->
              <tbody
                class=""
                role="rowgroup"
              >
                <!---->
                <tr
                  class=""
                  role="row"
                >
                  <td
                    aria-colindex="1"
                    class=""
                    role="cell"
                  >
                    <a
                      href="https://j200.gov.bc.ca/pub/ams/Default.aspx?PossePresentation=AMSPublic&PosseObjectDef=o_ATIS_DocumentSearch&PosseMenuName=WS_Main&Criteria_LicenceNumber=501525"
                      target="_blank"
                    >
                      
                501525
              
                    </a>
                  </td>
                  <td
                    aria-colindex="2"
                    class=""
                    role="cell"
                  >
                    <ul
                      class="p-0 m-0"
                    >
                      <li>
                        <router-link-stub
                          to="[object Object]"
                        >
                          117041
                        </router-link-stub>
                      </li>
                    </ul>
                  </td>
                </tr>
                <tr
                  class=""
                  role="row"
                >
                  <td
                    aria-colindex="1"
                    class=""
                    role="cell"
                  >
                    <a
                      href="https://j200.gov.bc.ca/pub/ams/Default.aspx?PossePresentation=AMSPublic&PosseObjectDef=o_ATIS_DocumentSearch&PosseMenuName=WS_Main&Criteria_LicenceNumber=501526"
                      target="_blank"
                    >
                      
                501526
              
                    </a>
                  </td>
                  <td
                    aria-colindex="2"
                    class=""
                    role="cell"
                  >
                    <ul
                      class="p-0 m-0"
                    >
                      <li>
                        <router-link-stub
                          to="[object Object]"
                        >
                          117043
                        </router-link-stub>
                      </li>
                    </ul>
                  </td>
                </tr>
                <tr
                  class=""
                  role="row"
                >
                  <td
                    aria-colindex="1"
                    class=""
                    role="cell"
                  >
                    <a
                      href="https://j200.gov.bc.ca/pub/ams/Default.aspx?PossePresentation=AMSPublic&PosseObjectDef=o_ATIS_DocumentSearch&PosseMenuName=WS_Main&Criteria_LicenceNumber=501527"
                      target="_blank"
                    >
                      
                501527
              
                    </a>
                  </td>
                  <td
                    aria-colindex="2"
                    class=""
                    role="cell"
                  >
                    <ul
                      class="p-0 m-0"
                    >
                      <li>
                        <router-link-stub
                          to="[object Object]"
                        >
                          117044
                        </router-link-stub>
                      </li>
                    </ul>
                  </td>
                </tr>
                <tr
                  class=""
                  role="row"
                >
                  <td
                    aria-colindex="1"
                    class=""
                    role="cell"
                  >
                    <a
                      href="https://j200.gov.bc.ca/pub/ams/Default.aspx?PossePresentation=AMSPublic&PosseObjectDef=o_ATIS_DocumentSearch&PosseMenuName=WS_Main&Criteria_LicenceNumber=501528"
                      target="_blank"
                    >
                      
                501528
              
                    </a>
                  </td>
                  <td
                    aria-colindex="2"
                    class=""
                    role="cell"
                  >
                    <ul
                      class="p-0 m-0"
                    >
                      <li>
                        <router-link-stub
                          to="[object Object]"
                        >
                          117045
                        </router-link-stub>
                      </li>
                    </ul>
                  </td>
                </tr>
                <!---->
                <!---->
              </tbody>
            </table>
             
            <p>
              <i>
                Licence info last updated 10/4/2019
              </i>
            </p>
             
            <p>
              
            Licensing information is obtained from
            the 
              <a
                class="d-print-url"
                href="https://catalogue.data.gov.bc.ca/dataset/water-rights-licences-public"
                target="_blank"
              >
                
              Water Rights Licence - Public data layer
            
              </a>
              .
          
            </p>
             
            <p>
              
            Unique licenses are counted once for each aquifer that they are associated with.
          
            </p>
             
            <p>
              
            The total licensed volume is counted once for each licence (the total volume may
            be shared between wells if there are multiple wells in a licence). In cases where
            specific volumes are licensed for multiple purposes, individual volumes are summed.
          
            </p>
          </div>
           
          <div
            class="knowledge-indicators col-lg-6 col-xl-4 col-12"
          >
            <h5
              class="mt-3 border-bottom pb-4 main-title"
            >
              Knowledge Indicators
            </h5>
             
            <ul
              class="ml-0 mr-0 mb-0 mt-4 p-0 aquifer-information-list"
            >
              <div
                class="aquifer-information-list-divider"
              />
               
              <li>
                <div
                  class="advanced-mapping"
                >
                  <dt
                    class="text-right"
                  >
                    Advanced mapping
                  
                    <i
                      class="fa fa-question-circle color-info fa-xs pt-0 mt-0 d-print-none"
                      id="aquifer-advanced-mapping"
                      tabindex="0"
                    />
                     
                    <b-popover-stub
                      content="Aquifers with advanced mapping have been mapped in three dimensions. Generally, cross-sections and/or three-dimensional models, have been developed."
                      target="aquifer-advanced-mapping"
                      triggers="hover focus"
                    />
                  </dt>
                   
                  <dd
                    class="m-0"
                  >
                     
                    <p
                      class="m-0"
                    >
                      No information available.
                    </p>
                  </dd>
                </div>
              </li>
              <li>
                <div>
                  <dt
                    class="text-right"
                  >
                    Artesian advisory
                  </dt>
                   
                  <dd
                    class="m-0"
                  >
                     
                    <p
                      class="m-0"
                    >
                      No information available.
                    </p>
                  </dd>
                </div>
              </li>
              <li>
                <div
                  class="observational-wells"
                >
                  <dt
                    class="text-right"
                  >
                    Observation wells
                  </dt>
                   
                  <dd
                    class="m-0"
                  >
                    <div>
                      <h6
                        class="border-bottom"
                      >
                        Active
                      </h6>
                       
                      <ul
                        class="p-0 m-0"
                      >
                        <li
                          class=""
                        >
                          <a
                            class="d-print-url"
                            href="https://governmentofbc.maps.arcgis.com/apps/webappviewer/index.html?id=b53cb0bf3f6848e79d66ffd09b74f00d&find=OBS WELL 2"
                            target="_blank"
                          >
                            
                          2
                        
                          </a>
                           
                          <!---->
                        </li>
                        <li
                          class=""
                        >
                          <a
                            class="d-print-url"
                            href="https://governmentofbc.maps.arcgis.com/apps/webappviewer/index.html?id=b53cb0bf3f6848e79d66ffd09b74f00d&find=OBS WELL 2"
                            target="_blank"
                          >
                            
                          2
                        
                          </a>
                           
                          <!---->
                        </li>
                      </ul>
                    </div>
                     
                    <!---->
                     
                    <!---->
                  </dd>
                </div>
              </li>
              <li>
                <div>
                  <dt
                    class="text-right"
                  >
                    Numerical model
                  </dt>
                   
                  <dd
                    class="m-0"
                  >
                     
                    <p
                      class="m-0"
                    >
                      No information available.
                    </p>
                  </dd>
                </div>
              </li>
              <li>
                <div>
                  <dt
                    class="text-right"
                  >
                    Pumping stress index
                  </dt>
                   
                  <dd
                    class="m-0"
                  >
                     
                    <p
                      class="m-0"
                    >
                      No information available.
                    </p>
                  </dd>
                </div>
              </li>
              <li>
                <div>
                  <dt
                    class="text-right"
                  >
                    Water budget
                  </dt>
                   
                  <dd
                    class="m-0"
                  >
                     
                    <p
                      class="m-0"
                    >
                      No information available.
                    </p>
                  </dd>
                </div>
              </li>
              <li>
                <div
                  class="water-quality-information"
                >
                  <dt
                    class="text-right"
                  >
                    Water quality information
                  </dt>
                   
                  <dd
                    class="m-0"
                  >
                    <router-link-stub
                      to="[object Object]"
                    >
                      
                    3 wells with an EMS ID
                  
                    </router-link-stub>
                  </dd>
                </div>
              </li>
              <li>
                <div
                  class="aquifer-connected"
                >
                  <dt
                    class="text-right"
                  >
                    Hydraulically connected (screening level)
                  
                    <i
                      class="fa fa-question-circle color-info fa-xs pt-0 mt-0 d-print-none"
                      id="aquiferConnectedInfo"
                      tabindex="0"
                    />
                     
                    <b-popover-stub
                      content="Inferred based on aquifer subtype - not field verified."
                      target="aquiferConnectedInfo"
                      triggers="hover focus"
                    />
                  </dt>
                   
                  <dd
                    class="m-0"
                  >
                    More likely
                  </dd>
                </div>
              </li>
              <li>
                <div>
                  <dt
                    class="text-right"
                  >
                    Groundwater Surface Water Interactions
                  </dt>
                   
                  <dd
                    class="m-0"
                  >
                     
                    <p
                      class="m-0"
                    >
                      No information available.
                    </p>
                  </dd>
                </div>
              </li>
              <li>
                <div>
                  <dt
                    class="text-right"
                  >
                    Other information
                  </dt>
                   
                  <dd
                    class="m-0"
                  >
                     
                    <p
                      class="m-0"
                    >
                      No information available.
                    </p>
                  </dd>
                </div>
              </li>
            </ul>
          </div>
        </div>
      </div>
    </div>
    <!---->
    <!---->
  </div>
</div>
`;<|MERGE_RESOLUTION|>--- conflicted
+++ resolved
@@ -401,15 +401,9 @@
           >
             <!---->
              
-<<<<<<< HEAD
-            <div
-              class="map"
-              id="single-aquifer-map"
-=======
             <single-aquifer-map-stub
               aquiferid="4"
               wells=""
->>>>>>> 3a2a4a6e
             />
           </div>
         </div>
