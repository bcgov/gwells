--- conflicted
+++ resolved
@@ -679,9 +679,8 @@
               <div>
                 <p>
                   
-                The licensing summaries should be considered estimates. Total volume is likely more than what is indicated in charts due to
-                domestic use and unprocessed licence applications. Due to complexities in the structure of the licensing data,
-                reported values should be confirmed through the
+                The licensing summaries should be considered estimates. Due to complexities in the structure
+                of the licensing data, reported values should be confirmed through the
                 
                   <a
                     class="d-print-url"
@@ -1063,8 +1062,6 @@
                       class="text-right"
                     >
                       Drilling and operation advisory
-<<<<<<< HEAD
-=======
                     
                       <i
                         class="fa fa-question-circle color-info fa-xs pt-0 mt-0 d-print-none"
@@ -1077,7 +1074,6 @@
                         target="aquiferArtesianAdvisory"
                         triggers="hover focus"
                       />
->>>>>>> 486dd4de
                     </dt>
                      
                     <dd
@@ -1326,13 +1322,7 @@
                     <dd
                       class="m-0"
                     >
-                      <a
-                        href="http://a100.gov.bc.ca/appsdata/acat/documents/r50832/HydraulicConnectMW3_1474311684426_4310694949.pdf"
-                        rel="noopener noreferrer"
-                        target="_blank"
-                      >
-                        See Guidance on Determining Likelihood of Hydraulic Connection
-                      </a>
+                      More likely
                     </dd>
                   </div>
                 </li>
