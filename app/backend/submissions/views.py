--- conflicted
+++ resolved
@@ -77,14 +77,11 @@
     IntendedWaterUseCodeSerializer,
     LandDistrictSerializer,
     LinerMaterialCodeSerializer,
-<<<<<<< HEAD
     LithologyHardnessSerializer,
     LithologyColourSerializer,
     LithologyMaterialSerializer,
     LithologyMoistureSerializer,
-=======
     ObservationWellStatusCodeSerializer,
->>>>>>> 5b9b402a
     ScreenIntakeMethodSerializer,
     SurfaceSealMaterialCodeSerializer,
     SurfaceSealMethodCodeSerializer,
@@ -354,17 +351,15 @@
         options["yield_estimation_methods"] = yield_estimation_methods.data
         options["water_quality_characteristics"] = water_quality_characteristics.data
         options["water_quality_colours"] = water_quality_colours.data
-<<<<<<< HEAD
         options["lithology_hardness_codes"] = lithology_hardness.data
         options["lithology_colours"] = lithology_colours.data
         options["lithology_materials"] = lithology_materials.data
         options["lithology_moisture_codes"] = lithology_moisture.data
-=======
         options["well_status_codes"] = well_status_codes.data
         options["observation_well_status"] = observation_well_status.data
->>>>>>> 5b9b402a
 
         return Response(options)
+
 
 class SubmissionsHomeView(TemplateView):
     """Loads the html file containing the Submissions web app"""
