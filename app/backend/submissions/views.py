--- conflicted
+++ resolved
@@ -47,11 +47,8 @@
     DevelopmentMethodCode,
     DrillingMethodCode,
     WellDisinfectedCode,
-<<<<<<< HEAD
     BoundaryEffectCode,
-=======
     DriveShoeCode,
->>>>>>> 905be13b
     FilterPackMaterialCode,
     FilterPackMaterialSizeCode,
     GroundElevationMethodCode,
@@ -94,11 +91,8 @@
     DevelopmentMethodCodeSerializer,
     DrillingMethodCodeSerializer,
     WellDisinfectedCodeSerializer,
-<<<<<<< HEAD
     BoundaryEffectCodeSerializer,
-=======
     DriveShoeCodeSerializer,
->>>>>>> 905be13b
     FilterPackMaterialCodeSerializer,
     FilterPackMaterialSizeCodeSerializer,
     GroundElevationMethodCodeSerializer,
@@ -348,13 +342,10 @@
             instance=DecommissionMethodCode.objects.all(), many=True)
         well_disinfected_codes = WellDisinfectedCodeSerializer(
             instance=WellDisinfectedCode.objects.all(), many=True)
-<<<<<<< HEAD
         boundary_effect_codes = BoundaryEffectCodeSerializer(
             instance=BoundaryEffectCode.objects.all(), many=True)
-=======
         drive_shoe_codes = DriveShoeCodeSerializer(
             instance=DriveShoeCode.objects.all(), many=True)
->>>>>>> 905be13b
         filter_pack_material = FilterPackMaterialCodeSerializer(
             instance=FilterPackMaterialCode.objects.all(), many=True)
         filter_pack_material_size = FilterPackMaterialSizeCodeSerializer(
@@ -429,11 +420,8 @@
         options["decommission_materials"] = decommission_materials.data
         options["decommission_methods"] = decommission_methods.data
         options["well_disinfected_codes"] = well_disinfected_codes.data
-<<<<<<< HEAD
         options["boundary_effect_codes"] = boundary_effect_codes.data
-=======
         options["drive_shoe_codes"] = drive_shoe_codes.data
->>>>>>> 905be13b
         options["filter_pack_material"] = filter_pack_material.data
         options["filter_pack_material_size"] = filter_pack_material_size.data
         options["land_district_codes"] = land_district_codes.data
