--- conflicted
+++ resolved
@@ -23,11 +23,8 @@
 import wells.stack
 from wells.models import (
     ActivitySubmission,
-<<<<<<< HEAD
     DrillingMethodCode,
-=======
     Casing,
->>>>>>> 847baa41
     IntendedWaterUseCode,
     GroundElevationMethodCode,
     SurfaceSealMaterialCode,
@@ -140,7 +137,8 @@
         instance = super().create(validated_data)
         if casings_data:
             for casing_data in casings_data:
-                Casing.objects.create(activity_submission=instance, **casing_data)
+                Casing.objects.create(
+                    activity_submission=instance, **casing_data)
         # Update the well record
         stacker = wells.stack.StackWells()
         stacker.process(instance.filing_number)
