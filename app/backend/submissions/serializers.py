--- conflicted
+++ resolved
@@ -516,7 +516,6 @@
     lithologydescription_set = LithologyDescriptionSerializer(
         many=True, required=False)
 
-<<<<<<< HEAD
     def validate(self, attrs):
         errors = {}
         # Check ground elevation fields for mutual requirement
@@ -537,8 +536,6 @@
 
         return attrs
 
-=======
->>>>>>> 6f0d8f2c
     # Sets person_responsible and company_of back to object, otherwise client view only gets guid
     def to_representation(self, instance):
         response = super().to_representation(instance)
