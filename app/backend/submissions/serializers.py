--- conflicted
+++ resolved
@@ -457,13 +457,12 @@
         many=True, required=False)
 
     def validate(self, attrs):
+        errors = {}
         # Check ground elevation fields for mutual requirement
-<<<<<<< HEAD
         if 'intended_water_use' in attrs or 'well_class' in attrs:
-            errors = {}
             if attrs['well_class'].pk == 'WATR_SPPLY' and attrs['intended_water_use'] is None:
                 errors['intended_water_use'] = 'Intended Water Use is required with a "Water Supply" Class of Well.'
-=======
+
         if 'ground_elevation' in attrs or 'ground_elevation_method' in attrs:
             errors = {}
             if attrs['ground_elevation'] is None and attrs['ground_elevation_method'] is not None:
@@ -471,10 +470,9 @@
                     errors['ground_elevation'] = 'Both ground elevation and method are required.'
             if attrs['ground_elevation'] is not None and attrs['ground_elevation_method'] is None:
                 errors['ground_elevation_method'] = 'Both ground elevation and method are required.'
->>>>>>> c9f295f7
-
-            if len(errors) > 0:
-                raise serializers.ValidationError(errors)
+
+        if len(errors) > 0:
+            raise serializers.ValidationError(errors)
 
         return attrs
 
