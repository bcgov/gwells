--- conflicted
+++ resolved
@@ -382,62 +382,7 @@
     permission_classes = (AllowAny,)
 
     def get(self, request):
-<<<<<<< HEAD
-        sql = ("""
-select row_to_json(fc)
-from (
-    select
-        'FeatureCollection' as "type",
-        array_to_json(array_agg(f)) as "features"
-    from (
-        select
-            'Feature' as "type",
-            ST_AsGeoJSON(geom) :: json as "geometry",
-            (
-                select json_strip_nulls(row_to_json(t))
-                from (
-                    select aquifer_id,
-                    aquifer_name,
-                    location_description,
-                    aquifer_material_code.description as aquifer_material_description,
-                    aquifer_subtype_code.description as aquifer_subtype_description,
-                    area,
-                    aquifer_vulnerability_code.description as aquifer_vulnerablity_description,
-                    aquifer_productivity_code.description as aquifer_productivity_description,
-                    aquifer_demand_code.description as aquifer_demand_description,
-                    water_use_code.description as water_use_description,
-                    quality_concern_code.description as quality_concern_description,
-                    litho_stratographic_unit,
-                    mapping_year,
-                    notes
-                ) t
-            ) as properties
-            from aquifer
-                left join aquifer_material_code on
-                    aquifer_material_code.aquifer_material_code = aquifer.aquifer_material_code
-                left join aquifer_subtype_code on
-                    aquifer_subtype_code.aquifer_subtype_code = aquifer.aquifer_subtype_code
-                left join aquifer_vulnerability_code on
-                    aquifer_vulnerability_code.aquifer_vulnerability_code = aquifer.aquifer_vulnerablity_code
-                left join aquifer_productivity_code on
-                    aquifer_productivity_code.aquifer_productivity_code = aquifer.aquifer_productivity_code
-                left join aquifer_demand_code on
-                    aquifer_demand_code.aquifer_demand_code = aquifer.aquifer_demand_code
-                left join water_use_code on
-                    water_use_code.water_use_code = aquifer.water_use_code
-                left join quality_concern_code on
-                    quality_concern_code.quality_concern_code = aquifer.quality_concern_code
-    ) as f
-) as fc;""")
-        start = datetime.now()
-        logger.info('fetching aquifer spatial data from database...')
-        with connection.cursor() as cursor:
-            cursor.execute(sql)
-            row = cursor.fetchone()
-            logger.info('aquifer spatial db query took: {}'.format(
-                datetime.now() - start))
-            return JsonResponse(row[0])
-=======
+
         # Generating spatial data realtime is much too slow,
         # so we have to redirect to a pre-generated instance.
         url = 'https://{}/{}/{}'.format(
@@ -445,4 +390,3 @@
             get_env_variable('S3_WELL_EXPORT_BUCKET'),
             'api/v1/gis/aquifers.json')
         return HttpResponseRedirect(url)
->>>>>>> c9ccb709
