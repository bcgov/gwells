--- conflicted
+++ resolved
@@ -452,13 +452,6 @@
         # 3) (previous behaviour) - 2 records exist (1 legacy, one previous non-legacy) = [*no* legacy creation]
 
         legacy_record_creation_needed = False
-<<<<<<< HEAD
-        if records.count() == 1 and records[0].well_activity_type.code != WELL_ACTIVITY_CODE_LEGACY:
-            legacy_record_creation_needed = True
-        if not legacy_record_creation_needed:
-            # If there's more than one submission we don't need to create a legacy well, we can safely
-            # assume that the 1st submission is either a legacy or construction report submission.
-=======
         if records.count() == 1:
             if records[0].well_activity_type.code == WELL_ACTIVITY_CODE_LEGACY:
                 # if there is only one activity submission and it is LEGACY type then we know that
@@ -474,7 +467,6 @@
             # If there's more than one submission we don't need to create a legacy well, we can
             # safely assume that the 1st submission is either a legacy or construction report
             # submission.
->>>>>>> f1c653ce
             return self._stack(records, submission.well)
         else:
             # If there aren't prior submissions, we may create a legacy record using the current
