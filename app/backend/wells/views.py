--- conflicted
+++ resolved
@@ -60,19 +60,12 @@
 
 
 class WellDetail(RetrieveAPIView):
-<<<<<<< HEAD
-    # This class created originally to assist in API testing, consider modification if using for
-    # other purposes!
-    permission_classes = (DjangoModelPermissionsOrAnonReadOnly,)
-    serializer_class = WellStackerSerializer
-=======
     """
     Return well detail.
     This view is open to all, and has no permissions.
     """
     serializer_class = WellDetailSerializer
 
->>>>>>> 1495dc64
     queryset = Well.objects.all()
     lookup_field = 'well_tag_number'
 
