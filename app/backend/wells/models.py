"""
    Licensed under the Apache License, Version 2.0 (the "License");
    you may not use this file except in compliance with the License.
    You may obtain a copy of the License at

        http://www.apache.org/licenses/LICENSE-2.0

    Unless required by applicable law or agreed to in writing, software
    distributed under the License is distributed on an "AS IS" BASIS,
    WITHOUT WARRANTIES OR CONDITIONS OF ANY KIND, either express or implied.
    See the License for the specific language governing permissions and
    limitations under the License.
"""
from django.db import models

from model_utils import FieldTracker

from django.db import models
from django.core.validators import MinValueValidator
from decimal import Decimal
import uuid

from gwells.models import AuditModel, ProvinceStateCode, ScreenIntakeMethodCode, ScreenMaterialCode,\
    ScreenOpeningCode, ScreenBottomCode, ScreenTypeCode, ScreenAssemblyTypeCode
from gwells.models.lithology import (
    LithologyDescriptionCode, LithologyColourCode, LithologyHardnessCode,
    LithologyMaterialCode, BedrockMaterialCode, BedrockMaterialDescriptorCode, LithologyStructureCode,
    LithologyMoistureCode, SurficialMaterialCode)
from registries.models import Person
from submissions.models import WellActivityCode
from aquifers.models import Aquifer


class DecommissionMethodCode(AuditModel):
    decommission_method_code = models.CharField(primary_key=True, max_length=10, editable=False,
                                                verbose_name="Code")
    description = models.CharField(max_length=255, verbose_name="Description")
    display_order = models.PositiveIntegerField()

    effective_date = models.DateTimeField(blank=True, null=True)
    expiry_date = models.DateTimeField(blank=True, null=True)

    class Meta:
        db_table = 'decommission_method_code'
        ordering = ['display_order']

    def __str__(self):
        return self.description


class BCGS_Numbers(AuditModel):
    bcgs_id = models.BigIntegerField(primary_key=True, editable=False)
    bcgs_number = models.CharField(max_length=20, verbose_name="BCGS Mapsheet Number")

    class Meta:
        db_table = 'bcgs_number'

    def __str__(self):
        return self.bcgs_number


class ObsWellStatusCode(AuditModel):
    """
    Observation Well Status.
    """
    obs_well_status_code = models.CharField(
        primary_key=True, max_length=10, editable=False)
    description = models.CharField(max_length=255)
    display_order = models.PositiveIntegerField()

    effective_date = models.DateTimeField(blank=True, null=True)
    expiry_date = models.DateTimeField(blank=True, null=True)

    class Meta:
        db_table = 'obs_well_status_code'
        ordering = ['display_order', 'obs_well_status_code']

    def save(self, *args, **kwargs):
        self.validate()
        super(WellStatusCode, self).save(*args, **kwargs)


class YieldEstimationMethodCode(AuditModel):
    """
     The method used to estimate the yield of a well, e.g. Air Lifting, Bailing, Pumping.
    """
    yield_estimation_method_code = models.CharField(primary_key=True, max_length=10, editable=False)
    description = models.CharField(max_length=100)
    display_order = models.PositiveIntegerField()

    effective_date = models.DateTimeField(blank=True, null=True)
    expiry_date = models.DateTimeField(blank=True, null=True)

    class Meta:
        db_table = 'yield_estimation_method_code'
        ordering = ['display_order', 'description']

    def __str__(self):
        return self.description


class WaterQualityCharacteristic(AuditModel):
    """
     The characteristic of the well water, e.g. Fresh, Salty, Clear.
    """

    code = models.CharField(primary_key=True, max_length=10, db_column='water_quality_characteristic_code')
    description = models.CharField(max_length=100)
    display_order = models.PositiveIntegerField()

    class Meta:
        db_table = 'water_quality_characteristic'
        ordering = ['display_order', 'description']

    def __str__(self):
        return self.description


class DevelopmentMethodCode(AuditModel):
    """
     How the well was developed in order to remove the fine sediment and other organic or inorganic material
     that immediately surrounds the well screen, the drill hole or the intake area at the bottom of the well,
     e.g. air lifting, pumping, bailing.
    """
    development_method_code = models.CharField(primary_key=True, max_length=10, editable=False)
    description = models.CharField(max_length=100)
    display_order = models.PositiveIntegerField()

    effective_date = models.DateTimeField(blank=True, null=True)
    expiry_date = models.DateTimeField(blank=True, null=True)

    class Meta:
        db_table = 'development_method_code'
        ordering = ['display_order', 'description']

    def __str__(self):
        return self.description


class FilterPackMaterialSizeCode(AuditModel):
    """
     The size of material used to pack a well filter, e.g. 1.0 - 2.0 mm, 2.0 - 4.0 mm, 4.0 - 8.0 mm.
    """
    filter_pack_material_size_code = models.CharField(primary_key=True, max_length=10, editable=False)
    description = models.CharField(max_length=100)
    display_order = models.PositiveIntegerField()

    effective_date = models.DateTimeField(blank=True, null=True)
    expiry_date = models.DateTimeField(blank=True, null=True)

    class Meta:
        db_table = 'filter_pack_material_size_code'
        ordering = ['display_order', 'description']

    def __str__(self):
        return self.description


class FilterPackMaterialCode(AuditModel):
    """
     The material used to pack a well filter, e.g. Very coarse sand, Very fine gravel, Fine gravel.
    """
    filter_pack_material_code = models.CharField(primary_key=True, max_length=10, editable=False)
    description = models.CharField(max_length=100)
    display_order = models.PositiveIntegerField()

    effective_date = models.DateTimeField(blank=True, null=True)
    expiry_date = models.DateTimeField(blank=True, null=True)

    class Meta:
        db_table = 'filter_pack_material_code'
        ordering = ['display_order', 'description']

    def __str__(self):
        return self.description


class LinerMaterialCode(AuditModel):
    """
     Liner material installed in a well to protect the well pump or other works in the well from damage.
    """
    code = models.CharField(
        primary_key=True, max_length=10, editable=False, db_column='liner_material_code')
    description = models.CharField(max_length=100)
    display_order = models.PositiveIntegerField()

    effective_date = models.DateTimeField(blank=True, null=True)
    expiry_date = models.DateTimeField(blank=True, null=True)

    class Meta:
        db_table = 'liner_material_code'
        ordering = ['display_order', 'description']

    def __str__(self):
        return self.description


class SurfaceSealMethodCode(AuditModel):
    """
     Method used to install the surface seal in the annular space around the outside of the outermost casing
     and between mulitple casings of a well.
    """
    surface_seal_method_code = models.CharField(primary_key=True, max_length=10, editable=False)
    description = models.CharField(max_length=100)
    display_order = models.PositiveIntegerField()

    effective_date = models.DateTimeField(blank=True, null=True)
    expiry_date = models.DateTimeField(blank=True, null=True)

    class Meta:
        db_table = 'surface_seal_method_code'
        ordering = ['display_order', 'description']

    def __str__(self):
        return self.description


class SurfaceSealMaterialCode(AuditModel):
    """
     Sealant material used that is installed in the annular space around the outside of the outermost casing
     and between multiple casings of a well.
    """
    surface_seal_material_code = models.CharField(primary_key=True, max_length=10, editable=False)
    description = models.CharField(max_length=100)
    display_order = models.PositiveIntegerField()

    effective_date = models.DateTimeField(blank=True, null=True)
    expiry_date = models.DateTimeField(blank=True, null=True)

    class Meta:
        db_table = 'surface_seal_material_code'
        ordering = ['display_order', 'description']

    def __str__(self):
        return self.description


class DrillingMethodCode(AuditModel):
    """
    The method used to drill a well. For example, air rotary, dual rotary, cable tool, excavating, other.
    """
    drilling_method_code = models.CharField(primary_key=True, max_length=10, editable=False)
    description = models.CharField(max_length=100)
    display_order = models.PositiveIntegerField()

    effective_date = models.DateTimeField(blank=True, null=True)
    expiry_date = models.DateTimeField(blank=True, null=True)

    class Meta:
        db_table = 'drilling_method_code'
        ordering = ['display_order', 'description']

    def __str__(self):
        return self.description


# TODO: Remove this class - now using registries.something
# Not a Code table, but a representative sample of data to support search
class DrillingCompany(AuditModel):
    """
    Companies who perform drilling.
    """
    drilling_company_guid = models.UUIDField(
        primary_key=True, default=uuid.uuid4, editable=False)
    drilling_company_code = models.CharField(
        max_length=10, blank=True, null=True)
    name = models.CharField(max_length=200)

    class Meta:
        db_table = 'drilling_company'
        verbose_name_plural = 'Drilling Companies'

    def __str__(self):
        return self.name


class LandDistrictCode(AuditModel):
    """
    Lookup of Legal Land Districts.
    """
    land_district_code = models.CharField(
        primary_key=True, max_length=10, editable=False)
    name = models.CharField(max_length=255)
    display_order = models.PositiveIntegerField()

    effective_date = models.DateTimeField(blank=True, null=True)
    expiry_date = models.DateTimeField(blank=True, null=True)

    class Meta:
        db_table = 'land_district_code'
        ordering = ['display_order', 'name']

    def __str__(self):
        return self.name


class LicencedStatusCode(AuditModel):
    """
    LicencedStatusCode of Well.
    """
    licenced_status_code = models.CharField(
        primary_key=True, max_length=10, editable=False)
    description = models.CharField(max_length=255)
    display_order = models.PositiveIntegerField()

    effective_date = models.DateTimeField(blank=True, null=True)
    expiry_date = models.DateTimeField(blank=True, null=True)

    class Meta:
        db_table = 'licenced_status_code'
        ordering = ['display_order', 'licenced_status_code']

    def save(self, *args, **kwargs):
        self.validate()
        super(LicencedStatusCode, self).save(*args, **kwargs)


class IntendedWaterUseCode(AuditModel):
    """
    Usage of Wells (water supply).
    """
    intended_water_use_code = models.CharField(
        primary_key=True, max_length=10, editable=False)
    description = models.CharField(max_length=100)
    display_order = models.PositiveIntegerField()

    effective_date = models.DateTimeField(blank=True, null=True)
    expiry_date = models.DateTimeField(blank=True, null=True)

    class Meta:
        db_table = 'intended_water_use_code'
        ordering = ['display_order', 'description']

    def __str__(self):
        return self.description


class GroundElevationMethodCode(AuditModel):
    """
    The method used to determine the ground elevation of a well.
    Some examples of methods to determine ground elevation include:
    GPS, Altimeter, Differential GPS, Level, 1:50,000 map, 1:20,000 map, 1:10,000 map, 1:5,000 map.
    """
    ground_elevation_method_code = models.CharField(primary_key=True, max_length=10, editable=False)
    description = models.CharField(max_length=100)
    display_order = models.PositiveIntegerField()

    effective_date = models.DateTimeField(blank=True, null=True)
    expiry_date = models.DateTimeField(blank=True, null=True)

    class Meta:
        db_table = 'ground_elevation_method_code'
        ordering = ['display_order', 'description']

    def __str__(self):
        return self.description


class WellClassCode(AuditModel):
    """
    Class of Well type.
    """
    well_class_code = models.CharField(
        primary_key=True, max_length=10, editable=False)
    description = models.CharField(max_length=100)
    display_order = models.PositiveIntegerField()

    effective_date = models.DateTimeField(blank=True, null=True)
    expiry_date = models.DateTimeField(blank=True, null=True)

    class Meta:
        db_table = 'well_class_code'
        ordering = ['display_order', 'description']

    def __str__(self):
        return self.description


class WellStatusCode(AuditModel):
    """
    Well Status.
    """
    well_status_code = models.CharField(
        primary_key=True, max_length=10, editable=False)
    description = models.CharField(max_length=255)
    display_order = models.PositiveIntegerField()

    effective_date = models.DateTimeField(blank=True, null=True)
    expiry_date = models.DateTimeField(blank=True, null=True)

    class Meta:
        db_table = 'well_status_code'
        ordering = ['display_order', 'well_status_code']

    def save(self, *args, **kwargs):
        self.validate()
        super(WellStatusCode, self).save(*args, **kwargs)


class WellSubclassCode(AuditModel):
    """
    Subclass of Well type; we use GUID here as Django doesn't support multi-column PK's
    """
    well_subclass_guid = models.UUIDField(
        primary_key=True, default=uuid.uuid4, editable=False)
    well_class = models.ForeignKey(WellClassCode, null=True, db_column='well_class_code',
                                   on_delete=models.PROTECT, blank=True)
    well_subclass_code = models.CharField(max_length=10)
    description = models.CharField(max_length=100)
    display_order = models.PositiveIntegerField()

    effective_date = models.DateTimeField(blank=True, null=True)
    expiry_date = models.DateTimeField(blank=True, null=True)

    class Meta:
        db_table = 'well_subclass_code'
        ordering = ['display_order', 'description']

    def validate_unique(self, exclude=None):
        qs = Room.objects.filter(name=self.well_subclass_code)
        if qs.filter(well_class__well_class_code=self.well_class__well_class_code).exists():
            raise ValidationError('Code must be unique per Well Class')

    def save(self, *args, **kwargs):
        self.validate_unique()
        super(WellSubclassCode, self).save(*args, **kwargs)

    def __str__(self):
        return self.description


class WellYieldUnitCode(AuditModel):
    """
    Units of Well Yield.
    """
    well_yield_unit_code = models.CharField(
        primary_key=True, max_length=10, editable=False)
    description = models.CharField(max_length=100)
    display_order = models.PositiveIntegerField()

    effective_date = models.DateTimeField(blank=True, null=True)
    expiry_date = models.DateTimeField(blank=True, null=True)

    class Meta:
        db_table = 'well_yield_unit_code'
        ordering = ['display_order', 'description']

    def __str__(self):
        return self.description


class Well(AuditModel):
    """
    Well information.
    """
    well_guid = models.UUIDField(
        primary_key=False, default=uuid.uuid4, editable=False)
    well_tag_number = models.AutoField(
        primary_key=True, verbose_name='Well Tag Number')
    identification_plate_number = models.PositiveIntegerField(
        unique=True, blank=True, null=True, verbose_name="Well Identification Plate Number")

    owner_full_name = models.CharField(
        max_length=200, verbose_name='Owner Name')
    owner_mailing_address = models.CharField(
        max_length=100, verbose_name='Mailing Address')
    owner_city = models.CharField(max_length=100, verbose_name='Town/City')
    owner_province_state = models.ForeignKey(
        ProvinceStateCode, db_column='province_state_code', on_delete=models.CASCADE, blank=True,
        verbose_name='Province', null=True)
    owner_postal_code = models.CharField(
        max_length=10, blank=True, verbose_name='Postal Code')

    well_class = models.ForeignKey(WellClassCode, null=True, db_column='well_class_code',
                                   on_delete=models.CASCADE, verbose_name='Well Class')
    well_subclass = models.ForeignKey(WellSubclassCode, db_column='well_subclass_guid',
                                      on_delete=models.CASCADE, blank=True, null=True,
                                      verbose_name='Well Subclass')
    intended_water_use = models.ForeignKey(IntendedWaterUseCode, db_column='intended_water_use_code',
                                           on_delete=models.CASCADE, blank=True, null=True,
                                           verbose_name='Intended Water Use')
    well_status = models.ForeignKey(WellStatusCode, db_column='well_status_code',
                                    on_delete=models.CASCADE, blank=True, null=True,
                                    verbose_name='Well Status')
    licenced_status = models.ForeignKey(LicencedStatusCode, db_column='licenced_status_code',
                                        on_delete=models.CASCADE, blank=True, null=True,
                                        verbose_name='Licenced Status')

    street_address = models.CharField(
        max_length=100, blank=True, verbose_name='Street Address')
    city = models.CharField(max_length=50, blank=True,
                            verbose_name='Town/City')
    legal_lot = models.CharField(max_length=10, blank=True, verbose_name='Lot')
    legal_plan = models.CharField(
        max_length=20, blank=True, verbose_name='Plan')
    legal_district_lot = models.CharField(
        max_length=20, blank=True, verbose_name='District Lot')
    legal_block = models.CharField(
        max_length=10, blank=True, verbose_name='Block')
    legal_section = models.CharField(
        max_length=10, blank=True, verbose_name='Section')
    legal_township = models.CharField(
        max_length=20, blank=True, verbose_name='Township')
    legal_range = models.CharField(
        max_length=10, blank=True, verbose_name='Range')
    land_district = models.ForeignKey(LandDistrictCode, db_column='land_district_code',
                                      on_delete=models.CASCADE, blank=True, null=True,
                                      verbose_name='Land District')
    legal_pid = models.PositiveIntegerField(blank=True, null=True,
                                            verbose_name='Property Identification Description (PID)')
    well_location_description = models.CharField(
        max_length=500, blank=True, verbose_name='Description of Well Location')

    construction_start_date = models.DateField(
        null=True, verbose_name="Construction Start Date")
    construction_end_date = models.DateField(
        null=True, verbose_name="Construction Date")

    alteration_start_date = models.DateField(
        null=True, verbose_name="Alteration Start Date")
    alteration_end_date = models.DateField(
        null=True, verbose_name="Alteration Date")

    decommission_start_date = models.DateField(
        null=True, verbose_name="Decommission Start Date")
    decommission_end_date = models.DateField(
        null=True, verbose_name="Decommission Date")

    drilling_company = models.ForeignKey(DrillingCompany, db_column='drilling_company_guid',
                                         on_delete=models.CASCADE, blank=True, null=True,
                                         verbose_name='Drilling Company')

    well_identification_plate_attached = models.CharField(
        max_length=500, blank=True, null=True, verbose_name='Well Identification Plate Is Attached')

    latitude = models.DecimalField(
        max_digits=8, decimal_places=6, blank=True, null=True, verbose_name='Latitude')
    longitude = models.DecimalField(
        max_digits=9, decimal_places=6, blank=True, null=True, verbose_name='Longitude')
    ground_elevation = models.DecimalField(
        max_digits=10, decimal_places=2, blank=True, null=True, verbose_name='Ground Elevation')
    ground_elevation_method = models.ForeignKey(GroundElevationMethodCode,
                                                db_column='ground_elevation_method_code',
                                                on_delete=models.CASCADE, blank=True, null=True,
                                                verbose_name='Elevation Determined By')
    drilling_method = models.ForeignKey(DrillingMethodCode, db_column='drilling_method_code',
                                        on_delete=models.CASCADE, blank=True, null=True,
                                        verbose_name='Drilling Method')
    other_drilling_method = models.CharField(
        max_length=50, blank=True, null=True, verbose_name='Specify Other Drilling Method')
    well_orientation = models.BooleanField(default=True, verbose_name='Orientation of Well', choices=(
        (True, 'vertical'), (False, 'horizontal')))

    surface_seal_material = models.ForeignKey(SurfaceSealMaterialCode, db_column='surface_seal_material_code',
                                              on_delete=models.CASCADE, blank=True, null=True,
                                              verbose_name='Surface Seal Material')
    surface_seal_length = models.DecimalField(
        max_digits=5, decimal_places=2, blank=True, null=True, verbose_name='Surface Seal Length')
    surface_seal_thickness = models.DecimalField(
        max_digits=7, decimal_places=2, blank=True, null=True, verbose_name='Surface Seal Thickness')
    surface_seal_method = models.ForeignKey(SurfaceSealMethodCode, db_column='surface_seal_method_code',
                                            on_delete=models.CASCADE, blank=True, null=True,
                                            verbose_name='Surface Seal Installation Method')
    backfill_type = models.CharField(
        max_length=250, blank=True, null=True, verbose_name="Backfill Material Above Surface Seal")
    backfill_depth = models.DecimalField(
        max_digits=7, decimal_places=2, blank=True, null=True, verbose_name='Backfill Depth')

    liner_material = models.ForeignKey(LinerMaterialCode, db_column='liner_material_code',
                                       on_delete=models.CASCADE, blank=True, null=True,
                                       verbose_name='Liner Material')
    liner_diameter = models.DecimalField(max_digits=7, decimal_places=2, blank=True, null=True,
                                         verbose_name='Liner Diameter',
                                         validators=[MinValueValidator(Decimal('0.00'))])
    liner_thickness = models.DecimalField(max_digits=5, decimal_places=3, blank=True, null=True,
                                          verbose_name='Liner Thickness',
                                          validators=[MinValueValidator(Decimal('0.00'))])
    liner_from = models.DecimalField(max_digits=7, decimal_places=2, blank=True, null=True,
                                     verbose_name='Liner From',
                                     validators=[MinValueValidator(Decimal('0.00'))])
    liner_to = models.DecimalField(max_digits=7, decimal_places=2, blank=True, null=True,
                                   verbose_name='Liner To', validators=[MinValueValidator(Decimal('0.01'))])

    screen_intake_method = models.ForeignKey(ScreenIntakeMethodCode, db_column='screen_intake_method_code',
                                             on_delete=models.CASCADE, blank=True, null=True,
                                             verbose_name='Intake Method')
    screen_type = models.ForeignKey(ScreenTypeCode, db_column='screen_type_code',
                                    on_delete=models.CASCADE, blank=True, null=True, verbose_name='Type')
    screen_material = models.ForeignKey(ScreenMaterialCode, db_column='screen_material_code',
                                        on_delete=models.CASCADE, blank=True, null=True,
                                        verbose_name='Material')
    other_screen_material = models.CharField(
        max_length=50, blank=True, verbose_name='Specify Other Screen Material')
    screen_opening = models.ForeignKey(ScreenOpeningCode, db_column='screen_opening_code',
                                       on_delete=models.CASCADE, blank=True, null=True,
                                       verbose_name='Opening')
    screen_bottom = models.ForeignKey(ScreenBottomCode, db_column='screen_bottom_code',
                                      on_delete=models.CASCADE, blank=True, null=True, verbose_name='Bottom')
    other_screen_bottom = models.CharField(
        max_length=50, blank=True, verbose_name='Specify Other Screen Bottom')

    filter_pack_from = models.DecimalField(max_digits=7, decimal_places=2, blank=True, null=True,
                                           verbose_name='Filter Pack From',
                                           validators=[MinValueValidator(Decimal('0.00'))])
    filter_pack_to = models.DecimalField(max_digits=7, decimal_places=2, blank=True, null=True,
                                         verbose_name='Filter Pack To',
                                         validators=[MinValueValidator(Decimal('0.01'))])
    filter_pack_thickness = models.DecimalField(max_digits=5, decimal_places=3, blank=True, null=True,
                                                verbose_name='Filter Pack Thickness',
                                                validators=[MinValueValidator(Decimal('0.00'))])
    filter_pack_material = models.ForeignKey(FilterPackMaterialCode, db_column='filter_pack_material_code',
                                             on_delete=models.CASCADE, blank=True, null=True,
                                             verbose_name='Filter Pack Material')
    filter_pack_material_size = models.ForeignKey(FilterPackMaterialSizeCode,
                                                  db_column='filter_pack_material_size_code',
                                                  on_delete=models.CASCADE, blank=True, null=True,
                                                  verbose_name='Filter Pack Material Size')

    development_method = models.ForeignKey(DevelopmentMethodCode, db_column='development_method_code',
                                           on_delete=models.CASCADE, blank=True, null=True,
                                           verbose_name='Developed By')
    development_hours = models.DecimalField(max_digits=9, decimal_places=2, blank=True, null=True,
                                            verbose_name='Development Total Duration',
                                            validators=[MinValueValidator(Decimal('0.00'))])
    development_notes = models.CharField(
        max_length=255, blank=True, verbose_name='Development Notes')

    water_quality_characteristics = models.ManyToManyField(
        WaterQualityCharacteristic, db_table='well_water_quality', blank=True,
        verbose_name='Obvious Water Quality Characteristics')
    water_quality_colour = models.CharField(
        max_length=60, blank=True, verbose_name='Water Quality Colour')
    water_quality_odour = models.CharField(
        max_length=60, blank=True, verbose_name='Water Quality Odour')

    total_depth_drilled = models.DecimalField(
        max_digits=7, decimal_places=2, blank=True, null=True, verbose_name='Total Depth Drilled')
    finished_well_depth = models.DecimalField(
        max_digits=7, decimal_places=2, blank=True, null=True, verbose_name='Finished Well Depth')
    final_casing_stick_up = models.DecimalField(
        max_digits=6, decimal_places=3, blank=True, null=True, verbose_name='Final Casing Stick Up')
    bedrock_depth = models.DecimalField(
        max_digits=7, decimal_places=2, blank=True, null=True, verbose_name='Depth to Bedrock')
    water_supply_system_name = models.CharField(
        max_length=80, blank=True, null=True, verbose_name='Water Supply System Name')
    water_supply_system_well_name = models.CharField(
        max_length=80, blank=True, null=True, verbose_name='Water Supply System Well Name')
    static_water_level = models.DecimalField(
        max_digits=7, decimal_places=2, blank=True, null=True, verbose_name='Static Water Level (BTOC)')
    well_yield = models.DecimalField(
        max_digits=8, decimal_places=3, blank=True, null=True, verbose_name='Estimated Well Yield')
    artesian_flow = models.DecimalField(
        max_digits=7, decimal_places=2, blank=True, null=True, verbose_name='Artesian Flow')
    artesian_pressure = models.DecimalField(
        max_digits=7, decimal_places=2, blank=True, null=True, verbose_name='Artesian Pressure')
    well_cap_type = models.CharField(
        max_length=40, blank=True, null=True, verbose_name='Well Cap')
    well_disinfected = models.BooleanField(
        default=False, verbose_name='Well Disinfected', choices=((False, 'No'), (True, 'Yes')))

    comments = models.CharField(max_length=3000, blank=True, null=True)
    alternative_specs_submitted = \
        models.BooleanField(default=False,
                            verbose_name='Alternative specs submitted (if required)',
                            choices=((False, 'No'), (True, 'Yes')))

    well_yield_unit = models.ForeignKey(
        WellYieldUnitCode, db_column='well_yield_unit_code', on_delete=models.CASCADE, blank=True, null=True)
    # want to be integer in future
    diameter = models.CharField(max_length=9, blank=True)

    observation_well_number = models.CharField(
        max_length=3, blank=True, null=True, verbose_name="Observation Well Number")

    observation_well_status = models.ForeignKey(
        ObsWellStatusCode, db_column='obs_well_status_code', blank=True, null="True",
        verbose_name="Observation Well Status")

    ems = models.CharField(max_length=10, blank=True, null=True,
                           verbose_name="Environmental Monitoring System (EMS) ID")

    utm_zone_code = models.CharField(
        max_length=10, blank=True, null=True, verbose_name="Zone")
    utm_northing = models.IntegerField(
        blank=True, null=True, verbose_name="UTM Northing")
    utm_easting = models.IntegerField(
        blank=True, null=True, verbose_name="UTM Easting")
    utm_accuracy_code = models.CharField(
        max_length=10, blank=True, null=True, verbose_name="Location Accuracy Code")
    bcgs_id = models.ForeignKey(BCGS_Numbers, db_column='bcgs_id', on_delete=models.CASCADE,
                                blank=True, null=True, verbose_name="BCGS Mapsheet Number")

    decommission_reason = models.CharField(
        max_length=250, blank=True, null=True, verbose_name="Reason for Decommission")
    decommission_method = models.ForeignKey(
        DecommissionMethodCode, db_column='decommission_method_code', blank=True, null="True",
        verbose_name="Method of Decommission")
    sealant_material = models.CharField(
        max_length=100, blank=True, null=True, verbose_name="Sealant Material")
    backfill_material = models.CharField(
        max_length=100, blank=True, null=True, verbose_name="Backfill Material")
    decommission_details = models.CharField(
        max_length=250, blank=True, null=True, verbose_name="Decommission Details")
    ems_id = models.CharField(max_length=30, blank=True, null=True)
    aquifer = models.ForeignKey(Aquifer, db_column='aquifer_id',
                                on_delete=models.CASCADE, blank=True, null=True,
                                verbose_name='Aquifer ID Number')
    tracker = FieldTracker()

    class Meta:
        db_table = 'well'

    def __str__(self):
        if self.well_tag_number:
            return '%d %s' % (self.well_tag_number, self.street_address)
        else:
            return 'No well tag number %s' % (self.street_address)

    # Custom JSON serialisation for Wells. Expand as needed.
    def as_dict(self):
        return {
            "latitude": self.latitude,
            "longitude": self.longitude,
            "guid": self.well_guid,
            "identification_plate_number": self.identification_plate_number,
            "street_address": self.street_address,
            "well_tag_number": self.well_tag_number
        }


class Perforation(AuditModel):
    """
    Liner Details
    """
    perforation_guid = models.UUIDField(
        primary_key=True, default=uuid.uuid4, editable=False)
    well_tag_number = models.ForeignKey(
        Well, db_column='well_tag_number', on_delete=models.CASCADE, blank=True, null=True)
    liner_thickness = models.DecimalField(
        max_digits=5, decimal_places=3, blank=True, null=True, verbose_name='Liner Thickness')
    liner_diameter = models.DecimalField(
        max_digits=7, decimal_places=2, blank=True, null=True, verbose_name='Liner Diameter')
    liner_from = models.DecimalField(
        max_digits=7, decimal_places=2, blank=True, null=True, verbose_name='Liner From')
    liner_to = models.DecimalField(
        max_digits=7, decimal_places=2, blank=True, null=True, verbose_name='Liner To')
    liner_perforation_from = models.DecimalField(
        max_digits=7, decimal_places=2, blank=True, null=True, verbose_name='Perforation From')
    liner_perforation_to = models.DecimalField(
        max_digits=7, decimal_places=2, blank=True, null=True, verbose_name='Perforation To')

    class Meta:
        db_table = 'perforation'
        ordering = ['liner_from', 'liner_to', 'liner_perforation_from',
                    'liner_perforation_to', 'perforation_guid']

    def __str__(self):
        return self.description


class LtsaOwner(AuditModel):
    """
    Well owner information.
    """
    lsts_owner_guid = models.UUIDField(
        primary_key=True, default=uuid.uuid4, editable=False)
    well = models.ForeignKey(Well, db_column='well_tag_number',
                             on_delete=models.CASCADE, blank=True, null=True)
    full_name = models.CharField(max_length=200, verbose_name='Owner Name')
    mailing_address = models.CharField(
        max_length=100, verbose_name='Mailing Address')

    city = models.CharField(max_length=100, verbose_name='Town/City')
    province_state = models.ForeignKey(
        ProvinceStateCode, db_column='province_state_code', on_delete=models.CASCADE, verbose_name='Province')
    postal_code = models.CharField(
        max_length=10, blank=True, verbose_name='Postal Code')

    tracker = FieldTracker()

    class Meta:
        db_table = 'ltsa_owner'

    def __str__(self):
        return '%s %s' % (self.full_name, self.mailing_address)


class CasingMaterialCode(AuditModel):
    """
     The material used for casing a well, e.g., Cement, Plastic, Steel.
    """
    code = models.CharField(primary_key=True, max_length=10, editable=False, db_column='casing_material_code')
    description = models.CharField(max_length=100)
    display_order = models.PositiveIntegerField()

    effective_date = models.DateTimeField(blank=True, null=True)
    expiry_date = models.DateTimeField(blank=True, null=True)

    class Meta:
        db_table = 'casing_material_code'
        ordering = ['display_order', 'description']

    def __str__(self):
        return self.description


class CasingCode(AuditModel):
    """
    Type of Casing used on a well
    """
    code = models.CharField(primary_key=True, max_length=10, editable=False, db_column='casing_code')
    description = models.CharField(max_length=100)
    display_order = models.PositiveIntegerField()

    effective_date = models.DateTimeField(blank=True, null=True)
    expiry_date = models.DateTimeField(blank=True, null=True)

    class Meta:
        db_table = 'casing_code'
        ordering = ['display_order', 'description']

    def __str__(self):
        return self.description


class AquiferWell(AuditModel):
    """
    AquiferWell
    """

    aquifer_well_guid = models.UUIDField(primary_key=True, default=uuid.uuid4, editable=False)
    aquifer_id = models.PositiveIntegerField(verbose_name="Aquifer Number", blank=True, null=True)
    well_tag_number = models.ForeignKey(Well, db_column='well_tag_number', to_field='well_tag_number',
                                        on_delete=models.CASCADE, blank=False, null=False)

    class Meta:
        db_table = 'aquifer_well'


# TODO: This class needs to be moved to submissions.models (in order to do that, the fk references for a
# number of other models needs to be updated)
class ActivitySubmission(AuditModel):
    """
    Activity information on a Well submitted by a user.
    """
    filing_number = models.AutoField(primary_key=True)
    activity_submission_guid = models.UUIDField(
        primary_key=False, default=uuid.uuid4, editable=False)
    well = models.ForeignKey(
        Well, db_column='well_tag_number', on_delete=models.CASCADE, blank=True, null=True)
    well_activity_type = models.ForeignKey(
        WellActivityCode, db_column='well_activity_code', on_delete=models.CASCADE,
        verbose_name='Type of Work')
    well_class = models.ForeignKey(WellClassCode, null=True, db_column='well_class_code',
                                   on_delete=models.CASCADE, verbose_name='Well Class')
    well_subclass = models.ForeignKey(WellSubclassCode, db_column='well_subclass_guid',
                                      on_delete=models.CASCADE, blank=True, null=True,
                                      verbose_name='Well Subclass')
    intended_water_use = models.ForeignKey(IntendedWaterUseCode, db_column='intended_water_use_code',
                                           on_delete=models.CASCADE, blank=True, null=True,
                                           verbose_name='Intended Water Use')
    # Driller responsible should be a required field on all submissions, but for legacy well
    # information this may not be available, so we can't enforce this on a database level.
    driller_responsible = models.ForeignKey(Person, db_column='driller_responsible_guid',
                                            on_delete=models.PROTECT,
                                            verbose_name='Person Responsible for Drilling',
                                            blank=True, null=True)
    driller_name = models.CharField(
        max_length=200, blank=True, verbose_name='Name of Person Who Did the Work')
    consultant_name = models.CharField(
        max_length=200, blank=True, verbose_name='Consultant Name')
    consultant_company = models.CharField(
        max_length=200, blank=True, verbose_name='Consultant Company')
    # Work start & end date should be required fields on all submissions, but for legacy well
    # information this may not be available, so we can't enforce this on a database level.
    work_start_date = models.DateField(
        verbose_name='Work Start Date', null=True, blank=True)
    work_end_date = models.DateField(
        verbose_name='Work End Date', null=True, blank=True)

    owner_full_name = models.CharField(
        max_length=200, verbose_name='Owner Name', null=True)
    owner_mailing_address = models.CharField(
        max_length=100, verbose_name='Mailing Address', blank=True)
    owner_city = models.CharField(max_length=100, verbose_name='Town/City', blank=True)
    owner_province_state = models.ForeignKey(
        ProvinceStateCode, db_column='province_state_code', on_delete=models.CASCADE, verbose_name='Province',
        null=True)
    owner_postal_code = models.CharField(
        max_length=10, blank=True, verbose_name='Postal Code')

    street_address = models.CharField(
        max_length=100, blank=True, verbose_name='Street Address')
    city = models.CharField(max_length=50, blank=True,
                            verbose_name='Town/City')
    legal_lot = models.CharField(max_length=10, blank=True, verbose_name='Lot')
    legal_plan = models.CharField(
        max_length=20, blank=True, verbose_name='Plan')
    legal_district_lot = models.CharField(
        max_length=20, blank=True, verbose_name='District Lot')
    legal_block = models.CharField(
        max_length=10, blank=True, verbose_name='Block')
    legal_section = models.CharField(
        max_length=10, blank=True, verbose_name='Section')
    legal_township = models.CharField(
        max_length=20, blank=True, verbose_name='Township')
    legal_range = models.CharField(
        max_length=10, blank=True, verbose_name='Range')
    land_district = models.ForeignKey(LandDistrictCode, db_column='land_district_code',
                                      on_delete=models.CASCADE, blank=True, null=True,
                                      verbose_name='Land District')
    legal_pid = models.PositiveIntegerField(
        blank=True, null=True, verbose_name='PID')
    well_location_description = models.CharField(
        max_length=500, blank=True, verbose_name='Well Location Description')

    identification_plate_number = models.PositiveIntegerField(
        blank=True, null=True, verbose_name='Identification Plate Number')
    well_plate_attached = models.CharField(
        max_length=500, blank=True, verbose_name='Well Identification Plate Is Attached')

    latitude = models.DecimalField(
        max_digits=8, decimal_places=6, blank=True, null=True)
    longitude = models.DecimalField(
        max_digits=9, decimal_places=6, blank=True, null=True)
    ground_elevation = models.DecimalField(
        max_digits=10, decimal_places=2, blank=True, null=True, verbose_name='Ground Elevation')
    ground_elevation_method = models.ForeignKey(GroundElevationMethodCode,
                                                db_column='ground_elevation_method_code',
                                                on_delete=models.CASCADE, blank=True, null=True,
                                                verbose_name='Elevation Determined By')
    drilling_method = models.ForeignKey(DrillingMethodCode, db_column='drilling_method_code',
                                        on_delete=models.CASCADE, blank=True, null=True,
                                        verbose_name='Drilling Method')
    other_drilling_method = models.CharField(
        max_length=50, blank=True, verbose_name='Specify Other Drilling Method')
    well_orientation = models.BooleanField(default=True, verbose_name='Orientation of Well', choices=(
        (True, 'vertical'), (False, 'horizontal')))
    water_supply_system_name = models.CharField(
        max_length=50, blank=True, verbose_name='Water Supply System Name')
    water_supply_system_well_name = models.CharField(
        max_length=50, blank=True, verbose_name='Water Supply System Well Name')

    surface_seal_material = models.ForeignKey(SurfaceSealMaterialCode, db_column='surface_seal_material_code',
                                              on_delete=models.CASCADE, blank=True, null=True,
                                              verbose_name='Surface Seal Material')
    surface_seal_depth = models.DecimalField(
        max_digits=5, decimal_places=2, blank=True, null=True, verbose_name='Surface Seal Depth')
    surface_seal_thickness = models.DecimalField(max_digits=7, decimal_places=2, blank=True, null=True,
                                                 verbose_name='Surface Seal Thickness',
                                                 validators=[MinValueValidator(Decimal('1.00'))])
    surface_seal_method = models.ForeignKey(SurfaceSealMethodCode, db_column='surface_seal_method_code',
                                            on_delete=models.CASCADE, blank=True, null=True,
                                            verbose_name='Surface Seal Installation Method')
    backfill_above_surface_seal = models.CharField(
        max_length=250, blank=True, verbose_name='Backfill Material Above Surface Seal')
    backfill_above_surface_seal_depth = models.DecimalField(
        max_digits=7, decimal_places=2, blank=True, null=True, verbose_name='Backfill Depth')

    liner_material = models.ForeignKey(LinerMaterialCode, db_column='liner_material_code',
                                       on_delete=models.CASCADE, blank=True, null=True,
                                       verbose_name='Liner Material')
    liner_diameter = models.DecimalField(max_digits=7, decimal_places=2, blank=True, null=True,
                                         verbose_name='Liner Diameter',
                                         validators=[MinValueValidator(Decimal('0.00'))])
    liner_thickness = models.DecimalField(max_digits=5, decimal_places=3, blank=True, null=True,
                                          verbose_name='Liner Thickness',
                                          validators=[MinValueValidator(Decimal('0.00'))])
    liner_from = models.DecimalField(max_digits=7, decimal_places=2, blank=True, null=True,
                                     verbose_name='Liner From',
                                     validators=[MinValueValidator(Decimal('0.00'))])
    liner_to = models.DecimalField(max_digits=7, decimal_places=2, blank=True, null=True,
                                   verbose_name='Liner To', validators=[MinValueValidator(Decimal('0.01'))])

    screen_intake_method = models.ForeignKey(ScreenIntakeMethodCode, db_column='screen_intake_method_code',
                                             on_delete=models.CASCADE, blank=True, null=True,
                                             verbose_name='Intake')
    screen_type = models.ForeignKey(ScreenTypeCode, db_column='screen_type_code',
                                    on_delete=models.CASCADE, blank=True, null=True, verbose_name='Type')
    screen_material = models.ForeignKey(ScreenMaterialCode, db_column='screen_material_code',
                                        on_delete=models.CASCADE, blank=True, null=True,
                                        verbose_name='Material')
    other_screen_material = models.CharField(
        max_length=50, blank=True, verbose_name='Specify Other Screen Material')
    screen_opening = models.ForeignKey(ScreenOpeningCode, db_column='screen_opening_code',
                                       on_delete=models.CASCADE, blank=True, null=True,
                                       verbose_name='Opening')
    screen_bottom = models.ForeignKey(ScreenBottomCode, db_column='screen_bottom_code',
                                      on_delete=models.CASCADE, blank=True, null=True,
                                      verbose_name='Bottom')
    other_screen_bottom = models.CharField(
        max_length=50, blank=True, verbose_name='Specify Other Screen Bottom')

    filter_pack_from = models.DecimalField(max_digits=7, decimal_places=2, blank=True, null=True,
                                           verbose_name='Filter Pack From',
                                           validators=[MinValueValidator(Decimal('0.00'))])
    filter_pack_to = models.DecimalField(max_digits=7, decimal_places=2, blank=True, null=True,
                                         verbose_name='Filter Pack To',
                                         validators=[MinValueValidator(Decimal('0.01'))])
    filter_pack_thickness = models.DecimalField(max_digits=5, decimal_places=3, blank=True, null=True,
                                                verbose_name='Filter Pack Thickness',
                                                validators=[MinValueValidator(Decimal('0.00'))])
    filter_pack_material = models.ForeignKey(FilterPackMaterialCode, db_column='filter_pack_material_code',
                                             on_delete=models.CASCADE, blank=True, null=True,
                                             verbose_name='Filter Pack Material')
    filter_pack_material_size = models.ForeignKey(FilterPackMaterialSizeCode,
                                                  db_column='filter_pack_material_size_code',
                                                  on_delete=models.CASCADE, blank=True, null=True,
                                                  verbose_name='Filter Pack Material Size')

    development_method = models.ForeignKey(DevelopmentMethodCode, db_column='development_method_code',
                                           on_delete=models.CASCADE, blank=True, null=True,
                                           verbose_name='Development Method')
    development_hours = models.DecimalField(max_digits=9, decimal_places=2, blank=True, null=True,
                                            verbose_name='Development Total Duration',
                                            validators=[MinValueValidator(Decimal('0.00'))])
    development_notes = models.CharField(
        max_length=255, blank=True, verbose_name='Development Notes')

    water_quality_characteristics = models.ManyToManyField(
        WaterQualityCharacteristic, db_table='activity_submission_water_quality', blank=True,
        verbose_name='Obvious Water Quality Characteristics')
    water_quality_colour = models.CharField(
        max_length=60, blank=True, verbose_name='Water Quality Colour')
    water_quality_odour = models.CharField(
        max_length=60, blank=True, verbose_name='Water Quality Odour')

    total_depth_drilled = models.DecimalField(
        max_digits=7, decimal_places=2, blank=True, null=True, verbose_name='Total Depth Drilled')
    finished_well_depth = models.DecimalField(
        max_digits=7, decimal_places=2, blank=True, null=True, verbose_name='Finished Well Depth')
    final_casing_stick_up = models.DecimalField(
        max_digits=5, decimal_places=3, blank=True, null=True, verbose_name='Final Casing Stick Up')
    bedrock_depth = models.DecimalField(
        max_digits=7, decimal_places=2, blank=True, null=True, verbose_name='Depth to Bedrock')
    static_water_level = models.DecimalField(
        max_digits=7, decimal_places=2, blank=True, null=True, verbose_name='Static Water Level (BTOC)')
    well_yield = models.DecimalField(
        max_digits=8, decimal_places=3, blank=True, null=True, verbose_name='Estimated Well Yield')
    artesian_flow = models.DecimalField(
        max_digits=7, decimal_places=2, blank=True, null=True, verbose_name='Artesian Flow')
    artesian_pressure = models.DecimalField(
        max_digits=5, decimal_places=2, blank=True, null=True, verbose_name='Artesian Pressure')
    well_cap_type = models.CharField(
        max_length=40, blank=True, verbose_name='Well Cap Type')
    well_disinfected = models.BooleanField(
        default=False, verbose_name='Well Disinfected?', choices=((False, 'No'), (True, 'Yes')))

    comments = models.CharField(max_length=3000, blank=True)
    alternative_specs_submitted = models.BooleanField(
        default=False, verbose_name='Alternative specs submitted (if required)')

    well_yield_unit = models.ForeignKey(
        WellYieldUnitCode, db_column='well_yield_unit_code', on_delete=models.CASCADE, blank=True, null=True)
    # want to be integer in future
    diameter = models.CharField(max_length=9, blank=True)
    ems_id = models.CharField(max_length=30, blank=True)

    # Decommission info
    decommission_reason = models.CharField(
        max_length=250, blank=True, null=True, verbose_name="Reason for Decommission")
    decommission_method = models.ForeignKey(
        DecommissionMethodCode, db_column='decommission_method_code', blank=True, null="True",
        verbose_name="Method of Decommission")
    sealant_material = models.CharField(
        max_length=100, blank=True, null=True, verbose_name="Sealant Material")
    backfill_material = models.CharField(
        max_length=100, blank=True, null=True, verbose_name="Backfill Material")
    decommission_details = models.CharField(
        max_length=250, blank=True, null=True, verbose_name="Decommission Details")

    tracker = FieldTracker()

    class Meta:
        db_table = 'activity_submission'

    def __str__(self):
        if self.filing_number:
            return '%s %d %s %s' % (self.activity_submission_guid, self.filing_number,
                                    self.well_activity_type.code, self.street_address)
        else:
            return '%s %s' % (self.activity_submission_guid, self.street_address)


class LithologyDescription(AuditModel):
    """
    Lithology information details
    """
    lithology_description_guid = models.UUIDField(
        primary_key=True, default=uuid.uuid4, editable=False)
    activity_submission = models.ForeignKey(
        ActivitySubmission, db_column='filing_number', on_delete=models.CASCADE, blank=True, null=True,
        related_name='lithologydescription_set')
    well = models.ForeignKey(
        Well, db_column='well_tag_number', on_delete=models.CASCADE, blank=True, null=True,
        related_name='lithologydescription_set')
    lithology_from = models.DecimalField(max_digits=7, decimal_places=2, verbose_name='From',
                                         blank=True, null=True,
                                         validators=[MinValueValidator(Decimal('0.00'))])
    lithology_to = models.DecimalField(max_digits=7, decimal_places=2, verbose_name='To',
                                       blank=True, null=True, validators=[MinValueValidator(Decimal('0.01'))])
    lithology_raw_data = models.CharField(
        max_length=250, blank=True, null=True, verbose_name='Raw Data')

    lithology_description = models.ForeignKey(LithologyDescriptionCode,
                                              db_column='lithology_description_code',
                                              on_delete=models.CASCADE, blank=True, null=True,
                                              verbose_name="Description")
    lithology_colour = models.ForeignKey(LithologyColourCode, db_column='lithology_colour_code',
                                         on_delete=models.CASCADE, blank=True, null=True,
                                         verbose_name='Colour')
    lithology_hardness = models.ForeignKey(LithologyHardnessCode, db_column='lithology_hardness_code',
                                           on_delete=models.CASCADE, blank=True, null=True,
                                           verbose_name='Hardness')
    lithology_material = models.ForeignKey(LithologyMaterialCode, db_column='lithology_material_code',
                                           on_delete=models.CASCADE, blank=True, null=True,
                                           verbose_name="Material")

    water_bearing_estimated_flow = models.DecimalField(
        max_digits=10, decimal_places=4, blank=True, null=True, verbose_name='Water Bearing Estimated Flow')
    water_bearing_estimated_flow_units = models.ForeignKey(
        WellYieldUnitCode, db_column='well_yield_unit_code', on_delete=models.CASCADE, blank=True, null=True,
        verbose_name='Units')
    lithology_observation = models.CharField(
        max_length=250, blank=True, null=True, verbose_name='Observations')

    bedrock_material = models.ForeignKey(BedrockMaterialCode, db_column='bedrock_material_code',
                                         on_delete=models.CASCADE, blank=True, null=True,
                                         verbose_name='Bedrock Material')
    bedrock_material_descriptor = models.ForeignKey(
        BedrockMaterialDescriptorCode, db_column='bedrock_material_descriptor_code', on_delete=models.CASCADE,
        blank=True, null=True, verbose_name='Descriptor')
    lithology_structure = models.ForeignKey(LithologyStructureCode, db_column='lithology_structure_code',
                                            on_delete=models.CASCADE, blank=True, null=True,
                                            verbose_name='Bedding')
    lithology_moisture = models.ForeignKey(LithologyMoistureCode, db_column='lithology_moisture_code',
                                           on_delete=models.CASCADE, blank=True, null=True,
                                           verbose_name='Moisture')
    surficial_material = models.ForeignKey(SurficialMaterialCode, db_column='surficial_material_code',
                                           related_name='surficial_material_set', on_delete=models.CASCADE,
                                           blank=True, null=True, verbose_name='Surficial Material')
    secondary_surficial_material = models.ForeignKey(SurficialMaterialCode,
                                                     db_column='secondary_surficial_material_code',
                                                     related_name='secondary_surficial_material_set',
                                                     on_delete=models.CASCADE, blank=True, null=True,
                                                     verbose_name='Secondary Surficial Material')

    lithology_sequence_number = models.BigIntegerField(blank=True, null=True)

    class Meta:
        db_table = 'lithology_description'
        ordering = ["lithology_sequence_number"]

    def __str__(self):
        if self.activity_submission:
            return 'activity_submission {} {} {}'.format(self.activity_submission, self.lithology_from,
                                                         self.lithology_to)
        else:
            return 'well {} {} {}'.format(self.well, self.lithology_from, self.lithology_to)


class ProductionData(AuditModel):
    """
    Water production of a well measured by a driller
    """
    production_data_guid = models.UUIDField(
        primary_key=True, default=uuid.uuid4, editable=False)
    activity_submission = models.ForeignKey(
        ActivitySubmission, db_column='filing_number',
        on_delete=models.CASCADE, blank=True, null=True)
    well = models.ForeignKey(
        Well, db_column='well_tag_number', on_delete=models.CASCADE,
        blank=True, null=True)
    yield_estimation_method = models.ForeignKey(
        YieldEstimationMethodCode, db_column='yield_estimation_method_code',
        on_delete=models.CASCADE, blank=True, null=True,
        verbose_name='Estimation Method')
    yield_estimation_rate = models.DecimalField(
        max_digits=7, decimal_places=2, verbose_name='Estimation Rate',
        blank=True, null=True, validators=[MinValueValidator(Decimal('0.00'))])
    yield_estimation_duration = models.DecimalField(
        max_digits=9, decimal_places=2, verbose_name='Estimation Duration',
        blank=True, null=True, validators=[MinValueValidator(Decimal('0.01'))])
    well_yield_unit = models.ForeignKey(
        WellYieldUnitCode, db_column='well_yield_unit_code', blank=True,
        null=True)
    static_level = models.DecimalField(
        max_digits=7, decimal_places=2, verbose_name='SWL Before Test',
        blank=True, null=True, validators=[MinValueValidator(Decimal('0.0'))])
    drawdown = models.DecimalField(
        max_digits=7, decimal_places=2, blank=True, null=True,
        validators=[MinValueValidator(Decimal('0.00'))])
    hydro_fracturing_performed = models.BooleanField(
        default=False, verbose_name='Hydro-fracturing Performed?',
        choices=((False, 'No'), (True, 'Yes')))
    hydro_fracturing_yield_increase = models.DecimalField(
        max_digits=7, decimal_places=2,
        verbose_name='Well Yield Increase Due to Hydro-fracturing',
        blank=True, null=True,
        validators=[MinValueValidator(Decimal('0.00'))])

    class Meta:
        db_table = 'production_data'

    def __str__(self):
        if self.activity_submission:
            return 'activity_submission {} {} {}'.format(
                self.activity_submission, self.yield_estimation_method,
                self.yield_estimation_rate)
        else:
            return 'well {} {} {}'.format(
                self.well, self.yield_estimation_method,
                self.yield_estimation_rate)


class LinerPerforation(AuditModel):
    """
    Perforation in a well liner
    """
    liner_perforation_guid = models.UUIDField(primary_key=True, default=uuid.uuid4,
                                              editable=False)
    activity_submission = models.ForeignKey(ActivitySubmission, db_column='filing_number',
                                            on_delete=models.CASCADE, blank=True, null=True,
                                            related_name='linerperforation_set')
    well = models.ForeignKey(Well, db_column='well_tag_number', on_delete=models.CASCADE, blank=True,
                             null=True, related_name='linerperforation_set')
    start = models.DecimalField(db_column='liner_perforation_from', max_digits=7, decimal_places=2,
                                verbose_name='Perforated From', blank=False,
                                validators=[MinValueValidator(Decimal('0.00'))])
    end = models.DecimalField(db_column='liner_perforation_to', max_digits=7, decimal_places=2,
                              verbose_name='Perforated To', blank=False,
                              validators=[MinValueValidator(Decimal('0.01'))])

    class Meta:
        ordering = ["start", "end"]
        db_table = 'liner_perforation'

    def __str__(self):
        if self.activity_submission:
            return 'activity_submission {} {} {}'.format(self.activity_submission,
                                                         self.start,
                                                         self.end)
        else:
            return 'well {} {} {}'.format(self.well, self.start, self.end)


class Casing(AuditModel):
    """
    Casing information

    A casing may be associated to a particular submission, or to a well.
    """
    casing_guid = models.UUIDField(primary_key=True, default=uuid.uuid4, editable=False)
    activity_submission = models.ForeignKey(ActivitySubmission, db_column='filing_number',
                                            on_delete=models.CASCADE, blank=True, null=True,
                                            related_name='casing_set')
    well = models.ForeignKey(Well, db_column='well_tag_number', on_delete=models.CASCADE,
                             blank=True, null=True,
                             related_name='casing_set')
    # 2018/Sep/26 - According to PO (Lindsay), diameter, start and end are required fields.
    # There is however a lot of legacy data that does not have this field.
    start = models.DecimalField(db_column='casing_from', max_digits=7, decimal_places=2, verbose_name='From',
                                null=True, blank=True, validators=[MinValueValidator(Decimal('0.00'))])
    end = models.DecimalField(db_column='casing_to', max_digits=7, decimal_places=2, verbose_name='To',
                              null=True, blank=True, validators=[MinValueValidator(Decimal('0.01'))])
    # NOTE: Diameter should be pulling from internal_diameter
    diameter = models.DecimalField(max_digits=8, decimal_places=3, verbose_name='Diameter', null=True,
                                   blank=True, validators=[MinValueValidator(Decimal('0.5'))])
    casing_code = models.ForeignKey(CasingCode, db_column='casing_code', on_delete=models.CASCADE,
                                    verbose_name='Casing Type Code', null=True)
    casing_material = models.ForeignKey(CasingMaterialCode, db_column='casing_material_code',
                                        on_delete=models.CASCADE, blank=True, null=True,
                                        verbose_name='Casing Material Code')
    wall_thickness = models.DecimalField(max_digits=6, decimal_places=3, verbose_name='Wall Thickness',
                                         blank=True, null=True,
                                         validators=[MinValueValidator(Decimal('0.01'))])
    drive_shoe = models.NullBooleanField(default=False, null=True, verbose_name='Drive Shoe',
                                         choices=((False, 'No'), (True, 'Yes')))

    class Meta:
        ordering = ["start", "end"]
        db_table = 'casing'

    def __str__(self):
        if self.activity_submission:
            return 'activity_submission {} {} {}'.format(self.activity_submission, self.start, self.end)
        else:
            return 'well {} {} {}'.format(self.well, self.start, self.end)

    def as_dict(self):
        return {
            "start": self.start,
            "end": self.end,
            "casing_guid": self.casing_guid,
            "well_tag_number": self.well_tag_number,
            "diameter": self.diameter,
            "wall_thickness": self.wall_thickness,
            "casing_material": self.casing_material,
            "drive_shoe": self.drive_shoe
        }


class Screen(AuditModel):
    """
    Screen in a well
    """
    screen_guid = models.UUIDField(
        primary_key=True, default=uuid.uuid4, editable=False)
    activity_submission = models.ForeignKey(ActivitySubmission, db_column='filing_number',
                                            on_delete=models.CASCADE, blank=True, null=True,
                                            related_name='screen_set')
    well = models.ForeignKey(Well, db_column='well_tag_number', on_delete=models.CASCADE, blank=True,
                             null=True, related_name='screen_set')
    start = models.DecimalField(db_column='screen_from', max_digits=7, decimal_places=2, verbose_name='From',
                                blank=True, null=True, validators=[MinValueValidator(Decimal('0.00'))])
    end = models.DecimalField(db_column='screen_to', max_digits=7, decimal_places=2, verbose_name='To',
                              blank=False, null=True, validators=[MinValueValidator(Decimal('0.01'))])
    internal_diameter = models.DecimalField(max_digits=7, decimal_places=2, verbose_name='Diameter',
                                            blank=True, null=True,
                                            validators=[MinValueValidator(Decimal('0.0'))])
    assembly_type = models.ForeignKey(
        ScreenAssemblyTypeCode, db_column='screen_assembly_type_code', on_delete=models.CASCADE, blank=True,
        null=True)
    slot_size = models.DecimalField(max_digits=7, decimal_places=2, verbose_name='Slot Size',
                                    blank=True, null=True, validators=[MinValueValidator(Decimal('0.00'))])

    class Meta:
        db_table = 'screen'
        ordering = ['start', 'end']

    def __str__(self):
        if self.activity_submission:
            return 'activity_submission {} {} {}'.format(self.activity_submission, self.start,
                                                         self.end)
        else:
            return 'well {} {} {}'.format(self.well, self.start, self.end)


class WaterQualityColour(AuditModel):
    """
    Colour choices for describing water quality
    """
    code = models.CharField(primary_key=True, max_length=32, db_column='water_quality_colour_code')
    description = models.CharField(max_length=100)
    display_order = models.PositiveIntegerField()

    effective_date = models.DateTimeField(blank=True, null=True)
    expiry_date = models.DateTimeField(blank=True, null=True)

    class Meta:
        db_table = 'water_quality_colour_code'

    def __str__(self):
        return self.description


class HydraulicProperty(AuditModel):
    """
    Hydraulic properties of the well, usually determined via tests.
    """
    hydraulic_property_guid = models.UUIDField(primary_key=True, default=uuid.uuid4, editable=False)
    well = models.ForeignKey(Well, db_column='well_tag_number', to_field='well_tag_number',
                             on_delete=models.CASCADE, blank=False, null=False)
    avi = models.DecimalField(
        max_digits=10, decimal_places=0, blank=True, null=True, verbose_name='AVI')
    storativity = models.DecimalField(
        max_digits=8, decimal_places=7, blank=True, null=True, verbose_name='Storativity')
    transmissivity = models.DecimalField(
        max_digits=10, decimal_places=0, blank=True, null=True, verbose_name='Transmissivity')
    hydraulic_conductivity = models.TextField(
        max_length=100,
        blank=True,
        null=True,
        verbose_name='Hydraulic Conductivity')
    specific_storage = models.TextField(
        max_length=100,
        blank=True,
        null=True,
        verbose_name='Specific Storage')
    specific_yield = models.DecimalField(
        max_digits=5, decimal_places=2, blank=True, null=True, verbose_name='Specific Yield')
    testing_method = models.TextField(
        max_length=100,
        blank=True,
        null=True,
        verbose_name='Testing Method')
    testing_duration = models.PositiveIntegerField(blank=True, null=True)
    analytic_solution_type = models.DecimalField(
        max_digits=5, decimal_places=2, blank=True, null=True, verbose_name='Analytic Solution Type')
    boundary_effect = models.DecimalField(
        max_digits=5, decimal_places=2, blank=True, null=True, verbose_name='Boundary Effect')

    class Meta:
        db_table = 'hydraulic_property'
        verbose_name_plural = 'Hydraulic Properties'

    def __str__(self):
<<<<<<< HEAD
        return '{} - {}'.format(self.well, self.hydraulic_property_guid)


class DecommissionMaterialCode(AuditModel):
    """Codes for decommission materials"""
    code = models.CharField(primary_key=True, max_length=30, db_column='decommission_material_code')
    description = models.CharField(max_length=100)

    effective_date = models.DateTimeField(blank=True, null=True)
    expiry_date = models.DateTimeField(blank=True, null=True)

    def __str__(self):
        return '{} - {}'.format(self.code, self.description)


class DecommissionDescription(AuditModel):
    """Provides a description of the ground conditions (between specified start and end depth) for decommissioning"""

    decommission_description_guid = models.UUIDField(primary_key=True, default=uuid.uuid4)
    activity_submission = models.ForeignKey(ActivitySubmission, db_column='filing_number',
                                            on_delete=models.CASCADE, blank=True, null=True,
                                            related_name='decommission_description_set')
    well = models.ForeignKey(Well, db_column='well_tag_number', on_delete=models.CASCADE, blank=True,
                             null=True, related_name='decommission_description_set')
    start = models.DecimalField(db_column='decommission_description_from', max_digits=7, decimal_places=2,
                                verbose_name='Decommissioned From', blank=False,
                                validators=[MinValueValidator(Decimal('0.00'))])
    end = models.DecimalField(db_column='decommission_description_to', max_digits=7, decimal_places=2,
                              verbose_name='Decommissioned To', blank=False,
                              validators=[MinValueValidator(Decimal('0.01'))])
    material = models.ForeignKey(DecommissionMaterialCode, db_column='decommission_material_code', on_delete=models.PROTECT)
    observations = models.CharField(max_length=255, null=True, blank=True)
=======
        return '{} - {}'.format(self.well, self.hydraulic_property_guid)
>>>>>>> 9795c4c7
<|MERGE_RESOLUTION|>--- conflicted
+++ resolved
@@ -1395,7 +1395,6 @@
         verbose_name_plural = 'Hydraulic Properties'
 
     def __str__(self):
-<<<<<<< HEAD
         return '{} - {}'.format(self.well, self.hydraulic_property_guid)
 
 
@@ -1427,7 +1426,4 @@
                               verbose_name='Decommissioned To', blank=False,
                               validators=[MinValueValidator(Decimal('0.01'))])
     material = models.ForeignKey(DecommissionMaterialCode, db_column='decommission_material_code', on_delete=models.PROTECT)
-    observations = models.CharField(max_length=255, null=True, blank=True)
-=======
-        return '{} - {}'.format(self.well, self.hydraulic_property_guid)
->>>>>>> 9795c4c7
+    observations = models.CharField(max_length=255, null=True, blank=True)