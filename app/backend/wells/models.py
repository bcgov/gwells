"""
    Licensed under the Apache License, Version 2.0 (the "License");
    you may not use this file except in compliance with the License.
    You may obtain a copy of the License at

        http://www.apache.org/licenses/LICENSE-2.0

    Unless required by applicable law or agreed to in writing, software
    distributed under the License is distributed on an "AS IS" BASIS,
    WITHOUT WARRANTIES OR CONDITIONS OF ANY KIND, either express or implied.
    See the License for the specific language governing permissions and
    limitations under the License.
"""

from django.contrib.gis.db import models
from django.core.validators import MinValueValidator
from django.contrib.contenttypes.fields import GenericRelation

from decimal import Decimal
import reversion
from reversion.models import Version

from django.utils import timezone
import uuid

from gwells.models import AuditModel, ProvinceStateCode, ScreenIntakeMethodCode, ScreenMaterialCode,\
    ScreenOpeningCode, ScreenBottomCode, ScreenTypeCode, ScreenAssemblyTypeCode, CodeTableModel,\
    BasicCodeTableModel
from gwells.models.lithology import (
    LithologyDescriptionCode, LithologyColourCode, LithologyHardnessCode,
    LithologyMaterialCode, BedrockMaterialCode, BedrockMaterialDescriptorCode, LithologyStructureCode,
    LithologyMoistureCode, SurficialMaterialCode)
from registries.models import Person, Organization
from submissions.models import WellActivityCode
from aquifers.models import Aquifer
from gwells.db_comments.patch_fields import patch_fields

patch_fields()


class DecommissionMethodCode(CodeTableModel):
    decommission_method_code = models.CharField(primary_key=True, max_length=10, editable=False,
                                                verbose_name="Code")
    description = models.CharField(max_length=255, verbose_name="Description")

    class Meta:
        db_table = 'decommission_method_code'
        ordering = ['display_order']

    db_table_comment = 'Describes the method used to fill the well to close it permanently.'

    def __str__(self):
        return self.description


class BCGS_Numbers(AuditModel):
    bcgs_id = models.BigIntegerField(primary_key=True, editable=False)
    bcgs_number = models.CharField(max_length=20, verbose_name="BCGS Mapsheet Number")

    class Meta:
        db_table = 'bcgs_number'

    db_table_comment = 'Placeholder table comment.'

    def __str__(self):
        return self.bcgs_number


class ObsWellStatusCode(CodeTableModel):
    """
    Observation Well Status.
    """
    obs_well_status_code = models.CharField(
        primary_key=True, max_length=10, editable=False)
    description = models.CharField(max_length=255)

    class Meta:
        db_table = 'obs_well_status_code'
        ordering = ['display_order', 'obs_well_status_code']

    db_table_comment = ('Status of an observation well within the Provincial Groundwater Observation Well '
                        'Network. I.e. Active is a well that is currently being used to collect groundwater '
                        'information, and inactive is a well that is no longer being used to collect '
                        'groundwater information.')

    def save(self, *args, **kwargs):
        self.validate()
        super(WellStatusCode, self).save(*args, **kwargs)


class YieldEstimationMethodCode(CodeTableModel):
    """
     The method used to estimate the yield of a well, e.g. Air Lifting, Bailing, Pumping.
    """
    yield_estimation_method_code = models.CharField(primary_key=True, max_length=10, editable=False)
    description = models.CharField(max_length=100)

    class Meta:
        db_table = 'yield_estimation_method_code'
        ordering = ['display_order', 'description']

    db_table_comment = ('Describes the valid methods that can be used to estimate the yield of a well. E.g.'
                        ' Air Lifting, Bailing, Pumping, Other.')

    def __str__(self):
        return self.description


class WaterQualityCharacteristic(AuditModel):
    """
     The characteristic of the well water, e.g. Fresh, Salty, Clear.
    """

    code = models.CharField(primary_key=True, max_length=10, db_column='water_quality_characteristic_code')
    description = models.CharField(max_length=100)
    display_order = models.PositiveIntegerField(
        db_comment='The order in which the codes may display on screen.'
    )

    class Meta:
        db_table = 'water_quality_characteristic'
        ordering = ['display_order', 'description']

    db_table_comment = ('Valid values that can be used to indicate the quality of the water for a well as'
                        ' recorded at time of work. E.g. Clear, Cloudy, Fresh, Gas, Salty, Sediment.')

    def __str__(self):
        return self.description


class DevelopmentMethodCode(CodeTableModel):
    """
     How the well was developed in order to remove the fine sediment and other organic or inorganic material
     that immediately surrounds the well screen, the drill hole or the intake area at the bottom of the well,
     e.g. air lifting, pumping, bailing.
    """
    development_method_code = models.CharField(primary_key=True, max_length=10, editable=False)
    description = models.CharField(max_length=100)

    class Meta:
        db_table = 'development_method_code'
        ordering = ['display_order', 'description']

    db_table_comment = ('The methods used to remove the fine sediment and other organic or inorganic '
                        'material that immediately surrounds the well screen, the drill hole or the intake '
                        'area at the bottom of the well. E.g. Air Lifting, Bailing, Jetting, Pumping, '
                        'Surging. \'Other\' can also be specified.')

    def __str__(self):
        return self.description


class FilterPackMaterialSizeCode(CodeTableModel):
    """
     The size of material used to pack a well filter, e.g. 1.0 - 2.0 mm, 2.0 - 4.0 mm, 4.0 - 8.0 mm.
    """
    filter_pack_material_size_code = models.CharField(primary_key=True, max_length=10, editable=False)
    description = models.CharField(max_length=100)

    class Meta:
        db_table = 'filter_pack_material_size_code'
        ordering = ['display_order', 'description']

    db_table_comment = ('Codes for the sizes of the material used to pack a well filter. Some examples of '
                        'filter pack sizes are: 1.0 - 2.0 mm, 2.0 - 4.0 mm, 4.0 - 8.0 mm.')

    def __str__(self):
        return self.description


class FilterPackMaterialCode(CodeTableModel):
    """
     The material used to pack a well filter, e.g. Very coarse sand, Very fine gravel, Fine gravel.
    """
    filter_pack_material_code = models.CharField(primary_key=True, max_length=10, editable=False)
    description = models.CharField(max_length=100)

    class Meta:
        db_table = 'filter_pack_material_code'
        ordering = ['display_order', 'description']

    db_table_comment = ('Materials used in the filter pack, which are placed in the annulus of the well '
                        'between the borehole wall and the well screen, and are used to settle-out fine '
                        'grained particles that may otherwise enter the well. I.e. Fine gravel, very course '
                        'sand, very fine gravel, other.')

    def __str__(self):
        return self.description


class LinerMaterialCode(CodeTableModel):
    """
     Liner material installed in a well to protect the well pump or other works in the well from damage.
    """
    code = models.CharField(
        primary_key=True, max_length=10, editable=False, db_column='liner_material_code')
    description = models.CharField(max_length=100)

    class Meta:
        db_table = 'liner_material_code'
        ordering = ['display_order', 'description']

    db_table_comment = ('Describes the material of the piping or tubing installed in a well which protects '
                        'the well pump or other works in the well from damage. i.e. PVC, Other')

    def __str__(self):
        return self.description


class SurfaceSealMethodCode(CodeTableModel):
    """
     Method used to install the surface seal in the annular space around the outside of the outermost casing
     and between mulitple casings of a well.
    """
    surface_seal_method_code = models.CharField(primary_key=True, max_length=10, editable=False)
    description = models.CharField(max_length=100)

    class Meta:
        db_table = 'surface_seal_method_code'
        ordering = ['display_order', 'description']

    db_table_comment = ('Valid methods used to create the surface seal for a well. i.e. Poured, Pumped,'
                        ' Other.')

    def __str__(self):
        return self.description


class SurfaceSealMaterialCode(CodeTableModel):
    """
     Sealant material used that is installed in the annular space around the outside of the outermost casing
     and between multiple casings of a well.
    """
    surface_seal_material_code = models.CharField(primary_key=True, max_length=10, editable=False)
    description = models.CharField(max_length=100)

    class Meta:
        db_table = 'surface_seal_material_code'
        ordering = ['display_order', 'description']

    db_table_comment = ('Valid materials used for creating the surface seal for a well. A surface seal is a'
                        ' plug that prevents surface runoff from getting into the aquifer or well and'
                        ' contaminating the water. E.g. Bentonite clay, Concrete grout, Sand cement grout,'
                        ' Other.')

    def __str__(self):
        return self.description


class DrillingMethodCode(CodeTableModel):
    """
    The method used to drill a well. For example, air rotary, dual rotary, cable tool, excavating, other.
    """
    drilling_method_code = models.CharField(primary_key=True, max_length=10, editable=False)
    description = models.CharField(max_length=100)

    class Meta:
        db_table = 'drilling_method_code'
        ordering = ['display_order', 'description']

    db_table_comment = ('Represents the method that was used to drill or construct a well. E.g. Excavated, '
                        'Dual Rotary, Driving, Other, Unknown.')

    def __str__(self):
        return self.description


# TODO: Remove this class - now using registries.something
# Not a Code table, but a representative sample of data to support search
class DrillingCompany(AuditModel):
    """
    Companies who perform drilling.
    """
    drilling_company_guid = models.UUIDField(
        primary_key=True, default=uuid.uuid4, editable=False)
    drilling_company_code = models.CharField(
        max_length=10, blank=True, null=True)
    name = models.CharField(max_length=200)

    class Meta:
        db_table = 'drilling_company'
        verbose_name_plural = 'Drilling Companies'

    db_table_comment = ('Company or organization that was associated with the individual that conducted '
                        'the work on the well.')

    def __str__(self):
        return self.name


class LandDistrictCode(CodeTableModel):
    """
    Lookup of Legal Land Districts.
    """
    land_district_code = models.CharField(
        primary_key=True, max_length=10, editable=False)
    name = models.CharField(max_length=255)

    class Meta:
        db_table = 'land_district_code'
        ordering = ['display_order', 'name']

    def __str__(self):
        return self.name

    db_table_comment = ('Legal Land District used to help identify the property where the well is located. '
                        'E.g. Alberni, Barclay, Cariboo.')


class LicencedStatusCode(CodeTableModel):
    """
    LicencedStatusCode of Well.
    """
    licenced_status_code = models.CharField(
        primary_key=True, max_length=10, editable=False,
        db_comment=('Valid licencing options granted to a well under the Water Water Sustainability Act. '
                    'This information comes from eLicensing. i.e. Unlicensed, Licensed, Historical.'))
    description = models.CharField(
        max_length=255,
        verbose_name='Licenced Status',
        db_comment=('Descriptions of valid licencing options granted to a well under the Water Water '
                    'Sustainability Act. This information comes from eLicensing. i.e. Unlicensed, '
                    'Licensed, Historical'))

    class Meta:
        db_table = 'licenced_status_code'
        ordering = ['display_order', 'licenced_status_code']

    db_table_comment = ('Valid licencing options granted to a well under the Water Water Sustainability '
                        'Act. This information comes from eLicensing. i.e. Unlicensed, Licensed, Historical')

    def save(self, *args, **kwargs):
        self.validate()
        super(LicencedStatusCode, self).save(*args, **kwargs)


class IntendedWaterUseCode(CodeTableModel):
    """
    Usage of Wells (water supply).
    """
    intended_water_use_code = models.CharField(
        primary_key=True, max_length=10, editable=False,
        db_comment=('The intended use of the water in a water supply well as reported by the driller at time '
                    'of work completion on the well. E.g DOM, IRR, DWS, COM'))
    description = models.CharField(
        max_length=100,
        verbose_name='Intented Water Use',
        db_comment=('Descriptions of the intended use codes of the water in a water supply well as reported '
                    'by the driller at time of work completion on the well. E.g Private domestic, '
                    'irrigation, water supply system, Commdercial and Industrial, and unknown.'))

    class Meta:
        db_table = 'intended_water_use_code'
        ordering = ['display_order', 'description']

    db_table_comment = ('The intended use of the water in a water supply well as reported by the driller at '
                        'time of work completion on the well. E.g Private domestic, irrigation, water '
                        'supply system, Industrial commercial, and unknown.')

    def __str__(self):
        return self.description


class GroundElevationMethodCode(CodeTableModel):
    """
    The method used to determine the ground elevation of a well.
    Some examples of methods to determine ground elevation include:
    GPS, Altimeter, Differential GPS, Level, 1:50,000 map, 1:20,000 map, 1:10,000 map, 1:5,000 map.
    """
    ground_elevation_method_code = models.CharField(primary_key=True, max_length=10, editable=False)
    description = models.CharField(max_length=100)

    class Meta:
        db_table = 'ground_elevation_method_code'
        ordering = ['display_order', 'description']

    db_table_comment = ('Method used to determine the ground elevation of a well. E.g. GPS, Altimeter, '
                        'Differential GPS, Level, 1:50,000 map, 1:20,000 map.')

    def __str__(self):
        return self.description


class WellClassCode(CodeTableModel):
    """
    Class of Well type.
    """
    well_class_code = models.CharField(
        primary_key=True, max_length=10, editable=False,
        db_comment=('Valid classifications as defined in the Groundwater Protection Regulation of the Water '
                    'Act. E.g. Water Supply, Monitoring, Recharge / Injection, Dewatering / Drainage, '
                    'Remediation, Geotechnical.'))
    description = models.CharField(
        max_length=100, verbose_name='Well Class',
        db_comment=('Descriptions of valid classifications as defined in the Groundwater Protection '
                    'Regulation of the Water Act. E.g. Water Supply, Monitoring, Recharge / Injection, '
                    'Dewatering / Drainage, Remediation, Geotechnical.'))

    class Meta:
        db_table = 'well_class_code'
        ordering = ['display_order', 'description']

    db_table_comment = ('Valid classifications as defined in the Groundwater Protection Regulation of the'
                        ' Water Act. E.g. Water Supply, Monitoring, Recharge / Injection, Dewatering /'
                        ' Drainage, Remediation, Geotechnical.')

    def __str__(self):
        return self.description


class WellStatusCodeTypeManager(models.Manager):
    """
    Provides additional methods for returning well status codes that correspond
    to activity submissions
    """

    # Construction reports correspond to "NEW" status
    def construction(self):
        return self.get_queryset().get(well_status_code='NEW')

    # Decommission reports trigger a "CLOSURE" status
    def decommission(self):
        return self.get_queryset().get(well_status_code='CLOSURE')

    # Alteration reports trigger an "ALTERATION" status
    def alteration(self):
        return self.get_queryset().get(well_status_code='ALTERATION')

    def other(self):
        return self.get_queryset().get(well_status_code='OTHER')


class WellStatusCode(CodeTableModel):
    """
    Well Status.
    """
    well_status_code = models.CharField(
        primary_key=True, max_length=10, editable=False,
        db_comment=('Represents the status of a well as defined in the Groundwater Protection Regulation of '
                    'the Water Act. i.e. New, Abandoned (exists in Wells but will not be used for E-Wells), '
                    'Alteration, Closure, Other.'))
    description = models.CharField(
        max_length=255,
        verbose_name='Well Status',
        db_comment=('Description of the status of a well as defined in the Groundwater Protection '
                    'Regulation of the Water Act. i.e. New, Abandoned (exists in Wells but will not be used '
                    'for E-Wells), Alteration, Closure, Other.'))

    objects = models.Manager()
    types = WellStatusCodeTypeManager()

    class Meta:
        db_table = 'well_status_code'
        ordering = ['display_order', 'well_status_code']

    db_table_comment = ('Represents the status of a well as defined in the Groundwater Protection Regulation'
                        ' of the Water Act. i.e. New, Abandoned (exists in Wells but will not be used for'
                        ' E-Wells), Alteration, Closure, Other.')

    def save(self, *args, **kwargs):
        self.validate()
        super(WellStatusCode, self).save(*args, **kwargs)


class WellPublicationStatusCode(CodeTableModel):
    """
    Well Publication Status.
    """
    well_publication_status_code = models.CharField(
        primary_key=True, max_length=20, editable=False, null=False)
    description = models.CharField(max_length=255, null=False)

    class Meta:
        db_table = 'well_publication_status_code'
        ordering = ['display_order', 'well_publication_status_code']


class WellSubclassCode(CodeTableModel):
    """
    Subclass of Well type; we use GUID here as Django doesn't support multi-column PK's
    """
    well_subclass_guid = models.UUIDField(
        primary_key=True, default=uuid.uuid4, editable=False)
    well_class = models.ForeignKey(WellClassCode, null=True, db_column='well_class_code',
                                   on_delete=models.PROTECT, blank=True)
    well_subclass_code = models.CharField(max_length=10)
    description = models.CharField(max_length=100)

    class Meta:
        db_table = 'well_subclass_code'
        ordering = ['display_order', 'description']

    db_table_comment = ('Valid methods used to further classify a well within the main classification'
                        ' (well_class_code). It provides for a standard commonly understood code and'
                        ' description for well sub-classifcation as defined in the Groundwater Protection'
                        ' Regulation of the Water Act . i.e. Domestic, Borehole, Closed Loop Geothermal,'
                        ' Non-domestic,Permanent, Special, Temporary, Test Pit.')

    def validate_unique(self, exclude=None):
        qs = Room.objects.filter(name=self.well_subclass_code)
        if qs.filter(well_class__well_class_code=self.well_class__well_class_code).exists():
            raise ValidationError('Code must be unique per Well Class')

    def save(self, *args, **kwargs):
        self.validate_unique()
        super(WellSubclassCode, self).save(*args, **kwargs)

    def __str__(self):
        return self.description


class WellYieldUnitCode(CodeTableModel):
    """
    Units of Well Yield.
    """
    well_yield_unit_code = models.CharField(
        primary_key=True, max_length=10, editable=False,
        db_comment=('Describes the unit of measure that was used for the well yield. All codes except the '
                    'U.S. Gallons per Minute has been retired as all data from April 2019 will be reported '
                    'in USGPM. E.g of other codes that have been used in the past are GPM, DRY, UNK.'))
    description = models.CharField(
        max_length=100, verbose_name='Well Yield Unit',
        db_comment=('Describes the unit of measure that was used for the well yield. All codes except the '
                    'U.S. Gallons per Minute has been retired as all data from April 2019 will be reported '
                    'in U.S. Gallons per Minute. E.g of other codes that have been used in the past are '
                    'Gallons per Minute (U.S./Imperial), Dry Hole, Unknown Yield.'))

    class Meta:
        db_table = 'well_yield_unit_code'
        ordering = ['display_order', 'description']

    db_table_comment = ('Describes the unit of measure that was used for the well yield. All codes except'
                        ' the U.S. Gallons per Minute has been retired as all data from April 2019 will be'
                        ' reported in U.S. Gallons per Minute. E.g of other codes that have been used in the'
                        ' past are Gallons per Minute (U.S./Imperial), Dry Hole, Unknown Yield.')

    def __str__(self):
        return self.description


class CoordinateAcquisitionCode(AuditModel):
    """
    •	A = (10 m accuracy) ICF cadastre and good location sketch
    •	B = (20 m accuracy) Digitized from 1:5,000 mapping
    •	C = (50 m accuracy) Digitized from 1:20,000 mapping
    •	D = (100 m accuracy) Digitized from old Dept. of Lands, Forests and Water Resources maps
    •	E = (200 m accuracy) Digitized from 1:50,000 maps
    •	F = (1 m accuracy) CDGPS
    •	G = (unknown, accuracy based on parcel size) No ICF cadastre, poor or no location sketch; site
        located in center of primary parcel
    •	H = (10 m accuracy) Handheld GPS with accuracy of +/- 10 metres
    •	I = (20 m accuracy) No ICF cadastre but good location sketch or good written description
    •	J = (unknown, accuracy based on parcel size) ICF cadastre, poor or no location sketch, arbitrarily
        located in center of parcel
    """
    code = models.CharField(primary_key=True, max_length=1, editable=False,
                            db_column='coordinate_acquisition_code')
    description = models.CharField(max_length=250)

    effective_date = models.DateTimeField(default=timezone.now, null=False)
    expiry_date = models.DateTimeField(default=timezone.make_aware(timezone.datetime.max, timezone.get_default_timezone()), null=False)

    class Meta:
        db_table = 'coordinate_acquisition_code'
        ordering = ['code', ]

    def __str__(self):
        return self.description


class AquiferLithologyCode(CodeTableModel):
    """
    Choices for describing Completed Aquifer Lithology
    """
    aquifer_lithology_code = models.CharField(primary_key=True, max_length=100, db_column='aquifer_lithology_code')
    description = models.CharField(max_length=100)

    class Meta:
        db_table = 'aquifer_lithology_code'
        ordering = ['display_order', 'aquifer_lithology_code']
        verbose_name_plural = 'Aquifer Lithology Codes'

    def __str__(self):
        return '{} - {}'.format(self.aquifer_lithology_code, self.description)


# TODO: Consider having Well and Submission extend off a common base class, given that
#   they mostly have the exact same fields!
@reversion.register()
class Well(AuditModel):
    """
    Well information.
    """
    well_guid = models.UUIDField(
        primary_key=False, default=uuid.uuid4, editable=False)
    well_tag_number = models.AutoField(
        primary_key=True, verbose_name='Well Tag Number',
        db_comment=('The file number assigned to a particular well in the in the province\'s Groundwater '
                    'Wells and Aquifers application.'))
    identification_plate_number = models.PositiveIntegerField(
        unique=True, blank=True, null=True, verbose_name="Well Identification Plate Number",
        db_comment=('Steel plate with a unique number that is attached to required wells under the '
                    'groundwater protection regulations such as water supply wells, recharge or injection '
                    'wells made by drilling or boring, and permanent dewatering wells.'))
    owner_full_name = models.CharField(
        max_length=200, verbose_name='Owner Name')
    owner_mailing_address = models.CharField(
        max_length=100, verbose_name='Mailing Address')
    owner_city = models.CharField(max_length=100, verbose_name='Town/City')
    owner_province_state = models.ForeignKey(
        ProvinceStateCode, db_column='province_state_code', on_delete=models.CASCADE, blank=True,
        verbose_name='Province', null=True)
    owner_postal_code = models.CharField(
        max_length=10, blank=True, null=True, verbose_name='Postal Code')
    owner_email = models.EmailField(null=True, blank=True, verbose_name='Email address')
    owner_tel = models.CharField(
        null=True, blank=True, max_length=25, verbose_name='Telephone number')

    well_class = models.ForeignKey(WellClassCode, null=True, db_column='well_class_code',
                                   on_delete=models.CASCADE, verbose_name='Well Class')
    well_subclass = models.ForeignKey(WellSubclassCode, db_column='well_subclass_guid',
                                      on_delete=models.CASCADE, blank=True, null=True,
                                      verbose_name='Well Subclass')
    intended_water_use = models.ForeignKey(IntendedWaterUseCode, db_column='intended_water_use_code',
                                           on_delete=models.CASCADE, blank=True, null=True,
                                           verbose_name='Intended Water Use')
    well_status = models.ForeignKey(WellStatusCode, db_column='well_status_code',
                                    on_delete=models.CASCADE, blank=True, null=True,
                                    verbose_name='Well Status')
    well_publication_status = models.ForeignKey(WellPublicationStatusCode, db_column='well_publication_status_code',
                                                on_delete=models.CASCADE, verbose_name='Well Publication Status',
                                                default='Published')
    licenced_status = models.ForeignKey(LicencedStatusCode, db_column='licenced_status_code',
                                        on_delete=models.CASCADE, blank=True, null=True,
                                        verbose_name='Licenced Status')

    street_address = models.CharField(
        max_length=100, blank=True, null=True, verbose_name='Street Address',
        db_comment='Street address for where the property that the well is physically located on.')
    city = models.CharField(max_length=50, blank=True, null=True,
                            verbose_name='Town/City')
    legal_lot = models.CharField(max_length=10, blank=True, null=True, verbose_name='Lot')
    legal_plan = models.CharField(
        max_length=20, blank=True, null=True, verbose_name='Plan')
    legal_district_lot = models.CharField(
        max_length=20, blank=True, null=True, verbose_name='District Lot')
    legal_block = models.CharField(
        max_length=10, blank=True, null=True, verbose_name='Block')
    legal_section = models.CharField(
        max_length=10, blank=True, null=True, verbose_name='Section')
    legal_township = models.CharField(
        max_length=20, blank=True, null=True, verbose_name='Township')
    legal_range = models.CharField(
        max_length=10, blank=True, null=True, verbose_name='Range')
    land_district = models.ForeignKey(LandDistrictCode, db_column='land_district_code',
                                      on_delete=models.CASCADE, blank=True, null=True,
                                      verbose_name='Land District')
    legal_pid = models.PositiveIntegerField(blank=True, null=True,
                                            verbose_name='Property Identification Description (PID)')
    well_location_description = models.CharField(
        max_length=500, blank=True, null=True, verbose_name='Description of Well Location',
        db_comment=('Descriptive details of a well\'s location. E.g. the well is located 20\' south west of '
                    'the house; or the well is located in the pump house near the pond.'))

    construction_start_date = models.DateField(
        null=True, verbose_name="Construction Start Date",
        db_comment='The date when well construction started.')
    construction_end_date = models.DateField(
        null=True, verbose_name="Construction Date",
        db_comment='The date when well construction ended.')

    alteration_start_date = models.DateField(
        null=True, verbose_name="Alteration Start Date",
        db_comment='The date when alteration on a well started.')
    alteration_end_date = models.DateField(
        null=True, verbose_name="Alteration Date")

    decommission_start_date = models.DateField(
        null=True, verbose_name="Decommission Start Date",
        db_comment='The start date of when the well was decommissioned.')
    decommission_end_date = models.DateField(
        null=True, verbose_name="Decommission Date")

    drilling_company = models.ForeignKey(DrillingCompany, db_column='drilling_company_guid',
                                         on_delete=models.CASCADE, blank=True, null=True,
                                         verbose_name='Drilling Company')

    well_identification_plate_attached = models.CharField(
        max_length=500, blank=True, null=True, verbose_name='Well Identification Plate Is Attached',
        db_comment=('Description of where the well identification plate has been attached on or near the '
                    'well.'))
    id_plate_attached_by = models.CharField(
        max_length=100, blank=True, null=True, verbose_name='Well identification plate attached by')

    # Contains Well Longitude and Latitude in that order,
    # Values are BC Albers. but we are using WGS84 Lat Lon to avoid rounding errors
    geom = models.PointField(blank=True, null=True, verbose_name='Geo-referenced Location of the Well', srid=4326)

    ground_elevation = models.DecimalField(
        max_digits=10, decimal_places=2, blank=True, null=True, verbose_name='Ground Elevation')
    ground_elevation_method = models.ForeignKey(GroundElevationMethodCode,
                                                db_column='ground_elevation_method_code',
                                                on_delete=models.CASCADE, blank=True, null=True,
                                                verbose_name='Elevation Determined By')
    drilling_methods = models.ManyToManyField(DrillingMethodCode, verbose_name='Drilling Methods',
                                              blank=True)
    well_orientation = models.BooleanField(default=True, verbose_name='Orientation of Well', choices=(
        (True, 'vertical'), (False, 'horizontal')))

    surface_seal_material = models.ForeignKey(SurfaceSealMaterialCode, db_column='surface_seal_material_code',
                                              on_delete=models.CASCADE, blank=True, null=True,
                                              verbose_name='Surface Seal Material')
    surface_seal_length = models.DecimalField(
        max_digits=5, decimal_places=2, blank=True, null=True, verbose_name='Surface Seal Length')
    surface_seal_depth = models.DecimalField(
        max_digits=5, decimal_places=2, blank=True, null=True, verbose_name='Surface Seal Depth')
    surface_seal_thickness = models.DecimalField(
        max_digits=7, decimal_places=2, blank=True, null=True, verbose_name='Surface Seal Thickness')
    surface_seal_method = models.ForeignKey(SurfaceSealMethodCode, db_column='surface_seal_method_code',
                                            on_delete=models.CASCADE, blank=True, null=True,
                                            verbose_name='Surface Seal Installation Method')
    backfill_type = models.CharField(
        max_length=250, blank=True, null=True, verbose_name="Backfill Material Above Surface Seal")
    backfill_depth = models.DecimalField(
        max_digits=7, decimal_places=2, blank=True, null=True, verbose_name='Backfill Depth')

    liner_material = models.ForeignKey(LinerMaterialCode, db_column='liner_material_code',
                                       on_delete=models.CASCADE, blank=True, null=True,
                                       verbose_name='Liner Material')
    liner_diameter = models.DecimalField(max_digits=7, decimal_places=2, blank=True, null=True,
                                         verbose_name='Liner Diameter',
                                         validators=[MinValueValidator(Decimal('0.00'))])
    liner_thickness = models.DecimalField(max_digits=5, decimal_places=3, blank=True, null=True,
                                          verbose_name='Liner Thickness',
                                          validators=[MinValueValidator(Decimal('0.00'))])
    liner_from = models.DecimalField(max_digits=7, decimal_places=2, blank=True, null=True,
                                     verbose_name='Liner From',
                                     validators=[MinValueValidator(Decimal('0.00'))])
    liner_to = models.DecimalField(max_digits=7, decimal_places=2, blank=True, null=True,
                                   verbose_name='Liner To', validators=[MinValueValidator(Decimal('0.01'))])

    screen_intake_method = models.ForeignKey(ScreenIntakeMethodCode, db_column='screen_intake_method_code',
                                             on_delete=models.CASCADE, blank=True, null=True,
                                             verbose_name='Intake Method')
    screen_type = models.ForeignKey(ScreenTypeCode, db_column='screen_type_code',
                                    on_delete=models.CASCADE, blank=True, null=True, verbose_name='Type')
    screen_material = models.ForeignKey(ScreenMaterialCode, db_column='screen_material_code',
                                        on_delete=models.CASCADE, blank=True, null=True,
                                        verbose_name='Material')
    other_screen_material = models.CharField(
        max_length=50, blank=True, null=True, verbose_name='Specify Other Screen Material')
    screen_opening = models.ForeignKey(ScreenOpeningCode, db_column='screen_opening_code',
                                       on_delete=models.CASCADE, blank=True, null=True,
                                       verbose_name='Opening')
    screen_bottom = models.ForeignKey(ScreenBottomCode, db_column='screen_bottom_code',
                                      on_delete=models.CASCADE, blank=True, null=True, verbose_name='Bottom')
    other_screen_bottom = models.CharField(
        max_length=50, blank=True, null=True, verbose_name='Specify Other Screen Bottom')
    screen_information = models.CharField(
        max_length=300, blank=True, null=True, verbose_name="Screen Information"
    )
    filter_pack_from = models.DecimalField(max_digits=7, decimal_places=2, blank=True, null=True,
                                           verbose_name='Filter Pack From',
                                           validators=[MinValueValidator(Decimal('0.00'))])
    filter_pack_to = models.DecimalField(max_digits=7, decimal_places=2, blank=True, null=True,
                                         verbose_name='Filter Pack To',
                                         validators=[MinValueValidator(Decimal('0.01'))])
    filter_pack_thickness = models.DecimalField(max_digits=5, decimal_places=3, blank=True, null=True,
                                                verbose_name='Filter Pack Thickness',
                                                validators=[MinValueValidator(Decimal('0.00'))])
    filter_pack_material = models.ForeignKey(FilterPackMaterialCode, db_column='filter_pack_material_code',
                                             on_delete=models.CASCADE, blank=True, null=True,
                                             verbose_name='Filter Pack Material')
    filter_pack_material_size = models.ForeignKey(FilterPackMaterialSizeCode,
                                                  db_column='filter_pack_material_size_code',
                                                  on_delete=models.CASCADE, blank=True, null=True,
                                                  verbose_name='Filter Pack Material Size')
    development_methods = models.ManyToManyField(DevelopmentMethodCode, blank=True,
                                                 verbose_name='Development Methods')
    development_hours = models.DecimalField(max_digits=9, decimal_places=2, blank=True, null=True,
                                            verbose_name='Development Total Duration',
                                            validators=[MinValueValidator(Decimal('0.00'))])
    development_notes = models.CharField(
        max_length=255, blank=True, null=True, verbose_name='Development Notes')

    water_quality_characteristics = models.ManyToManyField(
        WaterQualityCharacteristic, db_table='well_water_quality', blank=True,
        verbose_name='Obvious Water Quality Characteristics')
    water_quality_colour = models.CharField(
        max_length=60, blank=True, null=True, verbose_name='Water Quality Colour')
    water_quality_odour = models.CharField(
        max_length=60, blank=True, null=True, verbose_name='Water Quality Odour')

    total_depth_drilled = models.DecimalField(
        max_digits=7, decimal_places=2, blank=True, null=True, verbose_name='Total Depth Drilled')
    finished_well_depth = models.DecimalField(
        max_digits=7, decimal_places=2, blank=True, null=True, verbose_name='Finished Well Depth',
        db_comment=('The depth at which the well was \'finished\'. It can be shallower from the total well '
                    'depth which is the total depth at which the well was drilled. The finished depth is '
                    'represented in units of feet bgl (below ground level).'))
    final_casing_stick_up = models.DecimalField(
        max_digits=6, decimal_places=3, blank=True, null=True, verbose_name='Final Casing Stick Up')
    bedrock_depth = models.DecimalField(
        max_digits=7, decimal_places=2, blank=True, null=True, verbose_name='Depth to Bedrock',
        db_comment='Depth below ground level at which bedrock starts, measured in feet.')
    water_supply_system_name = models.CharField(
        max_length=80, blank=True, null=True, verbose_name='Water Supply System Name',
        db_comment=('Name or identifier given to a well that serves as a water supply system. '
                    'Often, the name is a reflection of the community or system it serves; e.g. Town of '
                    'Osoyoos or Keremeos Irrigation District.'))
    water_supply_system_well_name = models.CharField(
        max_length=80, blank=True, null=True, verbose_name='Water Supply System Well Name',
        db_comment=('The specific name given to a water supply system well. Often, the name reflects which '
                    'well it is within the system, e.g. Well 1 or South Well'))
    static_water_level = models.DecimalField(
        max_digits=7, decimal_places=2, blank=True, null=True, verbose_name='Static Water Level (BTOC)',
        db_comment='The level (depth below ground) to which water will naturally rise in a well without '
                   'pumping, measured in feet.')
    well_yield = models.DecimalField(
        max_digits=8, decimal_places=3, blank=True, null=True, verbose_name='Estimated Well Yield',
        db_comment=('An approximate estimate of the capacity of the well to produce groundwater. Estimated '
                    'by the well driller during construction by conducting a well yield test. Measured in US '
                    'Gallons/minute.'))
    artesian_flow = models.DecimalField(
        max_digits=7, decimal_places=2, blank=True, null=True, verbose_name='Artesian Flow',
        db_comment=('Measurement of the artesian well\'s water flow that occurs naturally due to inherent '
                    'water pressure in the well. Pressure within the aquifer forces the groundwater to rise '
                    'above the land surface naturally without using a pump. Flowing artesian wells can flow '
                    'on an intermittent or continuous basis. Measured in US Gallons/minute.'))
    artesian_pressure = models.DecimalField(
        max_digits=7, decimal_places=2, blank=True, null=True, verbose_name='Artesian Pressure',
        db_comment=('Pressure of the water coming out of an artesian well as measured at the time of '
                    'construction. Measured in PSI (parts per square inch).'))
    well_cap_type = models.CharField(
        max_length=40, blank=True, null=True, verbose_name='Well Cap')
    well_disinfected = models.BooleanField(
        default=False, verbose_name='Well Disinfected', choices=((False, 'No'), (True, 'Yes')))

    comments = models.CharField(max_length=3000, blank=True, null=True)
    internal_comments = models.CharField(max_length=3000, blank=True, null=True)

    alternative_specs_submitted = \
        models.BooleanField(default=False,
                            verbose_name='Alternative specs submitted (if required)',
                            choices=((False, 'No'), (True, 'Yes')))

    well_yield_unit = models.ForeignKey(
        WellYieldUnitCode, db_column='well_yield_unit_code', on_delete=models.CASCADE, blank=True, null=True)
    # want to be integer in future
    diameter = models.CharField(max_length=9, blank=True)

    observation_well_number = models.CharField(
        max_length=30, blank=True, null=True, verbose_name="Observation Well Number")

    observation_well_status = models.ForeignKey(
        ObsWellStatusCode, db_column='obs_well_status_code', blank=True, null=True,
        verbose_name="Observation Well Status", on_delete=models.PROTECT)

    ems = models.CharField(max_length=10, blank=True, null=True,
                           verbose_name="Environmental Monitoring System (EMS) ID")

    utm_zone_code = models.CharField(
        max_length=10, blank=True, null=True, verbose_name="Zone")
    utm_northing = models.IntegerField(
        blank=True, null=True, verbose_name="UTM Northing")
    utm_easting = models.IntegerField(
        blank=True, null=True, verbose_name="UTM Easting")
    coordinate_acquisition_code = models.ForeignKey(
        CoordinateAcquisitionCode, null=True, blank=True, verbose_name="Location Accuracy Code",
        db_column='coordinate_acquisition_code', on_delete=models.PROTECT)
    bcgs_id = models.ForeignKey(BCGS_Numbers, db_column='bcgs_id', on_delete=models.PROTECT, blank=True,
                                null=True, verbose_name="BCGS Mapsheet Number")

    decommission_reason = models.CharField(
        max_length=250, blank=True, null=True, verbose_name="Reason for Decommission")
    decommission_method = models.ForeignKey(
        DecommissionMethodCode, db_column='decommission_method_code', blank=True, null="True",
        verbose_name="Method of Decommission", on_delete=models.PROTECT)
    decommission_sealant_material = models.CharField(
        max_length=100, blank=True, null=True, verbose_name="Decommission Sealant Material")
    decommission_backfill_material = models.CharField(
        max_length=100, blank=True, null=True, verbose_name="Decommission Backfill Material")
    decommission_details = models.CharField(
        max_length=250, blank=True, null=True, verbose_name="Decommission Details")
    ems_id = models.CharField(max_length=30, blank=True, null=True)
    aquifer = models.ForeignKey(
        Aquifer, db_column='aquifer_id', on_delete=models.PROTECT, blank=True,
        null=True, verbose_name='Aquifer ID Number',
        db_comment=('System generated sequential number assigned to each aquifer. It is widely used by '
                    'ground water administration staff as it is the only consistent unique identifier for a '
                    'mapped aquifer. It is also commonly referred to as Aquifer Number.'))

    person_responsible = models.ForeignKey(Person, db_column='person_responsible_guid',
                                           on_delete=models.PROTECT,
                                           verbose_name='Person Responsible for Drilling',
                                           null=True, blank=True)
    company_of_person_responsible = models.ForeignKey(
        Organization, db_column='org_of_person_responsible_guid', on_delete=models.PROTECT,
        verbose_name='Company of person responsible for drilling', null=True, blank=True)
    driller_name = models.CharField(
        max_length=200, blank=True, null=True, verbose_name='Name of Person Who Did the Work')
    consultant_name = models.CharField(
        max_length=200, blank=True, null=True, verbose_name='Consultant Name')
    consultant_company = models.CharField(
        max_length=200, blank=True, null=True, verbose_name='Consultant Company')

    # Aquifer related data
    aquifer_vulnerability_index = models.DecimalField(
        max_digits=10, decimal_places=0, blank=True, null=True, verbose_name='AVI')
    storativity = models.DecimalField(
        max_digits=8, decimal_places=7, blank=True, null=True, verbose_name='Storativity')
    transmissivity = models.DecimalField(
        max_digits=10, decimal_places=0, blank=True, null=True, verbose_name='Transmissivity')
    hydraulic_conductivity = models.TextField(
        max_length=100,
        blank=True,
        null=True,
        verbose_name='Hydraulic Conductivity')
    specific_storage = models.TextField(
        max_length=100,
        blank=True,
        null=True,
        verbose_name='Specific Storage')
    specific_yield = models.DecimalField(
        max_digits=5, decimal_places=2, blank=True, null=True, verbose_name='Specific Yield')
    testing_method = models.TextField(
        max_length=100,
        blank=True,
        null=True,
        verbose_name='Testing Method')
    testing_duration = models.PositiveIntegerField(blank=True, null=True)
    analytic_solution_type = models.DecimalField(
        max_digits=5, decimal_places=2, blank=True, null=True, verbose_name='Analytic Solution Type')
    boundary_effect = models.DecimalField(
        max_digits=5, decimal_places=2, blank=True, null=True, verbose_name='Boundary Effect')
    aquifer_lithology = models.ForeignKey(
        AquiferLithologyCode, db_column='aquifer_lithology_code', blank=True, null=True, on_delete=models.CASCADE,
        verbose_name="Aquifer Lithology")

    # Production data related data
    yield_estimation_method = models.ForeignKey(
        YieldEstimationMethodCode, db_column='yield_estimation_method_code',
        on_delete=models.CASCADE, blank=True, null=True,
        verbose_name='Estimation Method')
    yield_estimation_rate = models.DecimalField(
        max_digits=7, decimal_places=2, verbose_name='Estimation Rate',
        blank=True, null=True, validators=[MinValueValidator(Decimal('0.00'))])
    yield_estimation_duration = models.DecimalField(
        max_digits=9, decimal_places=2, verbose_name='Estimation Duration',
        blank=True, null=True, validators=[MinValueValidator(Decimal('0.01'))])
    static_level_before_test = models.DecimalField(
        max_digits=7, decimal_places=2, verbose_name='SWL Before Test',
        blank=True, null=True, validators=[MinValueValidator(Decimal('0.0'))])
    drawdown = models.DecimalField(
        max_digits=7, decimal_places=2, blank=True, null=True,
        validators=[MinValueValidator(Decimal('0.00'))])
    hydro_fracturing_performed = models.BooleanField(
        default=False, verbose_name='Hydro-fracturing Performed?',
        choices=((False, 'No'), (True, 'Yes')))
    hydro_fracturing_yield_increase = models.DecimalField(
        max_digits=7, decimal_places=2,
        verbose_name='Well Yield Increase Due to Hydro-fracturing',
        blank=True, null=True,
        validators=[MinValueValidator(Decimal('0.00'))])
    recommended_pump_depth = models.DecimalField(max_digits=7, decimal_places=2, blank=True, null=True,
                                                 verbose_name='Recommended pump depth',
                                                 validators=[MinValueValidator(Decimal('0.00'))])
    recommended_pump_rate = models.DecimalField(max_digits=7, decimal_places=2, blank=True, null=True,
                                                verbose_name='Recommended pump rate',
                                                validators=[MinValueValidator(Decimal('0.00'))])

    history = GenericRelation(Version)

    class Meta:
        db_table = 'well'

    def __str__(self):
        if self.well_tag_number:
            return '%d %s' % (self.well_tag_number, self.street_address)
        else:
            return 'No well tag number %s' % (self.street_address)

    # Custom JSON serialisation for Wells. Expand as needed.
    def as_dict(self):
        return {
            "latitude": self.latitude,
            "longitude": self.longitude,
            "guid": self.well_guid,
            "identification_plate_number": self.identification_plate_number,
            "street_address": self.street_address,
            "well_tag_number": self.well_tag_number
        }

    def latitude(self):
        if self.geom:
            return self.geom.y
        else:
            return None

    def longitude(self):
        if self.geom:
            return self.geom.x
        else:
            return None

    db_table_comment = ('Describes how a well was constructed, altered, decomissioned over time. Includes '
                        'information related to who owns the well, location of well, the lithologic '
                        'description as well as other information related to the construction of the well.')


class Perforation(AuditModel):
    """
    Liner Details
    """
    perforation_guid = models.UUIDField(
        primary_key=True, default=uuid.uuid4, editable=False)
    well_tag_number = models.ForeignKey(
        Well, db_column='well_tag_number', on_delete=models.CASCADE, blank=True, null=True,
        db_comment=('The file number assigned to a particular well in the in the province\'s Groundwater '
                    'Wells and Aquifers application.'))
    liner_thickness = models.DecimalField(
        max_digits=5, decimal_places=3, blank=True, null=True, verbose_name='Liner Thickness')
    liner_diameter = models.DecimalField(
        max_digits=7, decimal_places=2, blank=True, null=True, verbose_name='Liner Diameter')
    liner_from = models.DecimalField(
        max_digits=7, decimal_places=2, blank=True, null=True, verbose_name='Liner From')
    liner_to = models.DecimalField(
        max_digits=7, decimal_places=2, blank=True, null=True, verbose_name='Liner To')
    liner_perforation_from = models.DecimalField(
        max_digits=7, decimal_places=2, blank=True, null=True, verbose_name='Perforation From')
    liner_perforation_to = models.DecimalField(
        max_digits=7, decimal_places=2, blank=True, null=True, verbose_name='Perforation To')

    class Meta:
        db_table = 'perforation'
        ordering = ['liner_from', 'liner_to', 'liner_perforation_from',
                    'liner_perforation_to', 'perforation_guid']

    def __str__(self):
        return self.description


class LtsaOwner(AuditModel):
    """
    Well owner information.
    """
    lsts_owner_guid = models.UUIDField(
        primary_key=True, default=uuid.uuid4, editable=False)
    well = models.ForeignKey(
        Well, db_column='well_tag_number',
        on_delete=models.CASCADE, blank=True, null=True,
        db_comment=('The file number assigned to a particular well in the in the province\'s Groundwater '
                    'Wells and Aquifers application.'))
    full_name = models.CharField(max_length=200, verbose_name='Owner Name')
    mailing_address = models.CharField(
        max_length=100, verbose_name='Mailing Address')

    city = models.CharField(max_length=100, verbose_name='Town/City')
    province_state = models.ForeignKey(
        ProvinceStateCode, db_column='province_state_code', on_delete=models.CASCADE, verbose_name='Province')
    postal_code = models.CharField(
        max_length=10, blank=True, verbose_name='Postal Code')

    class Meta:
        db_table = 'ltsa_owner'

    def __str__(self):
        return '%s %s' % (self.full_name, self.mailing_address)


class CasingMaterialCode(CodeTableModel):
    """
     The material used for casing a well, e.g., Cement, Plastic, Steel.
    """
    code = models.CharField(primary_key=True, max_length=10, editable=False, db_column='casing_material_code')
    description = models.CharField(max_length=100)

    class Meta:
        db_table = 'casing_material_code'
        ordering = ['display_order', 'description']

    db_table_comment = 'Describes the material that the casing is made of.'

    def __str__(self):
        return self.description


class CasingCode(CodeTableModel):
    """
    Type of Casing used on a well
    """
    code = models.CharField(primary_key=True, max_length=10, editable=False, db_column='casing_code')
    description = models.CharField(max_length=100)

    class Meta:
        db_table = 'casing_code'
        ordering = ['display_order', 'description']

    db_table_comment = ('Describes the casing component (piping or tubing installed in a well) as either '
                        'production (inner tube), surface (outer tube), or open hole.')

    def __str__(self):
        return self.description


class AquiferWell(AuditModel):
    """
    AquiferWell
    """

    aquifer_well_guid = models.UUIDField(primary_key=True, default=uuid.uuid4, editable=False)
    aquifer_id = models.PositiveIntegerField(
        verbose_name="Aquifer Number", blank=True, null=True,
        db_comment=('System generated sequential number assigned to each aquifer. It is widely used by '
                    'ground water administration staff as it is the only consistent unique identifier for a '
                    'mapped aquifer. It is also commonly referred to as Aquifer Number.'))
    well_tag_number = models.ForeignKey(
        Well, db_column='well_tag_number', to_field='well_tag_number',
        on_delete=models.CASCADE, blank=False, null=False,
        db_comment=('The file number assigned to a particular well in the in the province\'s Groundwater '
                    'Wells and Aquifers application.'))

    class Meta:
        db_table = 'aquifer_well'

    db_table_comment = ('Cross reference table that connects the well to the aquifer. It resolves the many '
                        'to many relationship between wells and aquifers. One well can be in 1-many '
                        'aquifers, and one aquifer can have 1-many wells in it.')


# TODO: This class needs to be moved to submissions.models (in order to do that, the fk references for a
# number of other models needs to be updated)
class ActivitySubmission(AuditModel):
    """
    Activity information on a Well submitted by a user.
    """
    filing_number = models.AutoField(primary_key=True)
    activity_submission_guid = models.UUIDField(
        primary_key=False, default=uuid.uuid4, editable=False)
    well = models.ForeignKey(
        Well, db_column='well_tag_number', on_delete=models.CASCADE, blank=True, null=True,
        db_comment=('The file number assigned to a particular well in the in the province\'s Groundwater '
                    'Wells and Aquifers application.'))
    well_activity_type = models.ForeignKey(
        WellActivityCode, db_column='well_activity_code', on_delete=models.CASCADE,
        verbose_name='Type of Work')
    well_status = models.ForeignKey(WellStatusCode, db_column='well_status_code',
                                    on_delete=models.CASCADE, blank=True, null=True,
                                    verbose_name='Well Status')
    well_publication_status = models.ForeignKey(
        WellPublicationStatusCode, db_column='well_publication_status_code',
        on_delete=models.CASCADE, verbose_name='Well Publication Status',
        default='Published')
    well_class = models.ForeignKey(WellClassCode, blank=True, null=True, db_column='well_class_code',
                                   on_delete=models.CASCADE, verbose_name='Well Class')
    well_subclass = models.ForeignKey(WellSubclassCode, db_column='well_subclass_guid',
                                      on_delete=models.CASCADE, blank=True, null=True,
                                      verbose_name='Well Subclass')
    intended_water_use = models.ForeignKey(IntendedWaterUseCode, db_column='intended_water_use_code',
                                           on_delete=models.CASCADE, blank=True, null=True,
                                           verbose_name='Intended Water Use')
    # Driller responsible should be a required field on all submissions, but for legacy well
    # information this may not be available, so we can't enforce this on a database level.
    person_responsible = models.ForeignKey(Person, db_column='person_responsible_guid',
                                           on_delete=models.PROTECT,
                                           verbose_name='Person Responsible for Drilling',
                                           blank=True, null=True)
    company_of_person_responsible = models.ForeignKey(
        Organization, db_column='org_of_person_responsible_guid', on_delete=models.PROTECT,
        verbose_name='Company of person responsible for drilling', null=True, blank=True)
    driller_name = models.CharField(
        max_length=200, blank=True, null=True, verbose_name='Name of Person Who Did the Work')
    consultant_name = models.CharField(
        max_length=200, blank=True, null=True, verbose_name='Consultant Name')
    consultant_company = models.CharField(
        max_length=200, blank=True, null=True, verbose_name='Consultant Company')
    # Work start & end date should be required fields on all submissions, but for legacy well
    # information this may not be available, so we can't enforce this on a database level.
    work_start_date = models.DateField(
        verbose_name='Work Start Date', null=True, blank=True,
        db_comment=('The date when an activity such as well construction, well alteration, or well '
                    'decommission was started.'))
    work_end_date = models.DateField(
        verbose_name='Work End Date', null=True, blank=True,
        db_comment=('The date when an activity such as well construction, well alteration, or well '
                    'decommission was ended.'))

    owner_full_name = models.CharField(
        max_length=200, verbose_name='Owner Name', blank=True, null=True)
    owner_mailing_address = models.CharField(
        max_length=100, verbose_name='Mailing Address', blank=True, null=True)
    owner_city = models.CharField(max_length=100, verbose_name='Town/City', blank=True, null=True)
    owner_province_state = models.ForeignKey(
        ProvinceStateCode, db_column='province_state_code', on_delete=models.CASCADE, verbose_name='Province',
        blank=True, null=True)
    owner_postal_code = models.CharField(
        max_length=10, blank=True, null=True, verbose_name='Postal Code')
    owner_email = models.EmailField(null=True, blank=True, verbose_name='Email address')
    owner_tel = models.CharField(
        null=True, blank=True, max_length=25, verbose_name='Telephone number')

    street_address = models.CharField(
        max_length=100, blank=True, null=True, verbose_name='Street Address')
    city = models.CharField(max_length=50, blank=True, null=True,
                            verbose_name='Town/City')
    legal_lot = models.CharField(max_length=10, blank=True, null=True, verbose_name='Lot')
    legal_plan = models.CharField(
        max_length=20, blank=True, null=True, verbose_name='Plan')
    legal_district_lot = models.CharField(
        max_length=20, blank=True, null=True, verbose_name='District Lot')
    legal_block = models.CharField(
        max_length=10, blank=True, null=True, verbose_name='Block')
    legal_section = models.CharField(
        max_length=10, blank=True, null=True, verbose_name='Section')
    legal_township = models.CharField(
        max_length=20, blank=True, null=True, verbose_name='Township')
    legal_range = models.CharField(
        max_length=10, blank=True, null=True, verbose_name='Range')
    land_district = models.ForeignKey(LandDistrictCode, db_column='land_district_code',
                                      on_delete=models.CASCADE, blank=True, null=True,
                                      verbose_name='Land District')
    legal_pid = models.PositiveIntegerField(
        blank=True, null=True, verbose_name='PID')
    well_location_description = models.CharField(
        max_length=500, blank=True, null=True, verbose_name='Well Location Description',
        db_comment=('Descriptive details of a well\'s location. E.g. the well is located 20\' south west '
                    'of the house; or the well is located in the pump house near the pond.'))

    identification_plate_number = models.PositiveIntegerField(
        blank=True, null=True, verbose_name='Identification Plate Number',
        db_comment=('Steel plate with a unique number that is attached to required wells under the '
                    'groundwater protection regulations such as water supply wells, recharge or injection '
                    'wells made by drilling or boring, and permanent dewatering wells.'))
    well_identification_plate_attached = models.CharField(
        max_length=500, blank=True, null=True, verbose_name='Well Identification Plate Is Attached',
        db_comment=('Description of where the well identification plate has been attached on or near the '
                    'well.'))

    id_plate_attached_by = models.CharField(
        max_length=100, blank=True, null=True, verbose_name='Well identification plate attached by')

    # Contains Well Longitude and Latitude in that order
    # Values are BC Albers. but we are using WGS84 Lat Lon to avoid rounding errors
    geom = models.PointField(
        blank=True, null=True, verbose_name='Geo-referenced Location of the Well', srid=4326)

    coordinate_acquisition_code = models.ForeignKey(
        CoordinateAcquisitionCode, null=True, blank=True, verbose_name="Location Accuracy Code",
        db_column='coordinate_acquisition_code', on_delete=models.PROTECT)
    ground_elevation = models.DecimalField(
        max_digits=10, decimal_places=2, blank=True, null=True, verbose_name='Ground Elevation')
    ground_elevation_method = models.ForeignKey(GroundElevationMethodCode,
                                                db_column='ground_elevation_method_code',
                                                on_delete=models.CASCADE, blank=True, null=True,
                                                verbose_name='Elevation Determined By')
    drilling_methods = models.ManyToManyField(DrillingMethodCode, verbose_name='Drilling Methods',
                                              blank=True)
    well_orientation = models.BooleanField(default=True, verbose_name='Orientation of Well', choices=(
        (True, 'vertical'), (False, 'horizontal')))
    water_supply_system_name = models.CharField(
        max_length=50, blank=True, null=True, verbose_name='Water Supply System Name',
        db_comment=('Name or identifier given to a well that serves as a water supply system. Often, the '
                    'name is a reflection of the community or system it serves, e.g. Town of Osoyoos or '
                    'Keremeos Irrigation District.'))
    water_supply_system_well_name = models.CharField(
        max_length=50, blank=True, null=True, verbose_name='Water Supply System Well Name',
        db_comment=('The specific name given to a water supply system well. Often, the name reflects which '
                    'well it is within the system, e.g. Well 1 or South Well'))

    surface_seal_material = models.ForeignKey(SurfaceSealMaterialCode, db_column='surface_seal_material_code',
                                              on_delete=models.CASCADE, blank=True, null=True,
                                              verbose_name='Surface Seal Material')
    surface_seal_depth = models.DecimalField(
        max_digits=5, decimal_places=2, blank=True, null=True, verbose_name='Surface Seal Depth')
    surface_seal_thickness = models.DecimalField(max_digits=7, decimal_places=2, blank=True, null=True,
                                                 verbose_name='Surface Seal Thickness',
                                                 validators=[MinValueValidator(Decimal('1.00'))])
    surface_seal_method = models.ForeignKey(SurfaceSealMethodCode, db_column='surface_seal_method_code',
                                            on_delete=models.CASCADE, blank=True, null=True,
                                            verbose_name='Surface Seal Installation Method')

    backfill_above_surface_seal = models.CharField(
        max_length=250, blank=True, null=True, verbose_name='Backfill Material Above Surface Seal')
    backfill_above_surface_seal_depth = models.DecimalField(
        max_digits=7, decimal_places=2, blank=True, null=True, verbose_name='Backfill Depth')
    backfill_depth = models.DecimalField(
        max_digits=7, decimal_places=2, blank=True, null=True, verbose_name='Backfill Depth')

    backfill_type = models.CharField(
        max_length=250, blank=True, null=True, verbose_name="Backfill Material Above Surface Seal")
    liner_material = models.ForeignKey(LinerMaterialCode, db_column='liner_material_code',
                                       on_delete=models.CASCADE, blank=True, null=True,
                                       verbose_name='Liner Material')
    liner_diameter = models.DecimalField(max_digits=7, decimal_places=2, blank=True, null=True,
                                         verbose_name='Liner Diameter',
                                         validators=[MinValueValidator(Decimal('0.00'))])
    liner_thickness = models.DecimalField(max_digits=5, decimal_places=3, blank=True, null=True,
                                          verbose_name='Liner Thickness',
                                          validators=[MinValueValidator(Decimal('0.00'))])
    liner_from = models.DecimalField(max_digits=7, decimal_places=2, blank=True, null=True,
                                     verbose_name='Liner From',
                                     validators=[MinValueValidator(Decimal('0.00'))])
    liner_to = models.DecimalField(max_digits=7, decimal_places=2, blank=True, null=True,
                                   verbose_name='Liner To', validators=[MinValueValidator(Decimal('0.01'))])

    screen_intake_method = models.ForeignKey(ScreenIntakeMethodCode, db_column='screen_intake_method_code',
                                             on_delete=models.CASCADE, blank=True, null=True,
                                             verbose_name='Intake')
    screen_type = models.ForeignKey(ScreenTypeCode, db_column='screen_type_code',
                                    on_delete=models.CASCADE, blank=True, null=True, verbose_name='Type')
    screen_material = models.ForeignKey(ScreenMaterialCode, db_column='screen_material_code',
                                        on_delete=models.CASCADE, blank=True, null=True,
                                        verbose_name='Material')
    other_screen_material = models.CharField(
        max_length=50, blank=True, null=True, verbose_name='Specify Other Screen Material')
    screen_opening = models.ForeignKey(ScreenOpeningCode, db_column='screen_opening_code',
                                       on_delete=models.CASCADE, blank=True, null=True,
                                       verbose_name='Opening')
    screen_bottom = models.ForeignKey(ScreenBottomCode, db_column='screen_bottom_code',
                                      on_delete=models.CASCADE, blank=True, null=True,
                                      verbose_name='Bottom')
    other_screen_bottom = models.CharField(
        max_length=50, blank=True, null=True, verbose_name='Specify Other Screen Bottom')

    screen_information = models.CharField(
        max_length=300, blank=True, null=True, verbose_name="Screen Information"
    )

    filter_pack_from = models.DecimalField(max_digits=7, decimal_places=2, blank=True, null=True,
                                           verbose_name='Filter Pack From',
                                           validators=[MinValueValidator(Decimal('0.00'))])
    filter_pack_to = models.DecimalField(max_digits=7, decimal_places=2, blank=True, null=True,
                                         verbose_name='Filter Pack To',
                                         validators=[MinValueValidator(Decimal('0.01'))])
    filter_pack_thickness = models.DecimalField(max_digits=5, decimal_places=3, blank=True, null=True,
                                                verbose_name='Filter Pack Thickness',
                                                validators=[MinValueValidator(Decimal('0.00'))])
    filter_pack_material = models.ForeignKey(FilterPackMaterialCode, db_column='filter_pack_material_code',
                                             on_delete=models.CASCADE, blank=True, null=True,
                                             verbose_name='Filter Pack Material')
    filter_pack_material_size = models.ForeignKey(FilterPackMaterialSizeCode,
                                                  db_column='filter_pack_material_size_code',
                                                  on_delete=models.CASCADE, blank=True, null=True,
                                                  verbose_name='Filter Pack Material Size')
    development_methods = models.ManyToManyField(DevelopmentMethodCode, blank=True,
                                                 verbose_name='Development Methods')
    development_hours = models.DecimalField(max_digits=9, decimal_places=2, blank=True, null=True,
                                            verbose_name='Development Total Duration',
                                            validators=[MinValueValidator(Decimal('0.00'))])
    development_notes = models.CharField(
        max_length=255, blank=True, null=True, verbose_name='Development Notes')

    water_quality_characteristics = models.ManyToManyField(
        WaterQualityCharacteristic, db_table='activity_submission_water_quality', blank=True,
        verbose_name='Obvious Water Quality Characteristics')
    water_quality_colour = models.CharField(
        max_length=60, blank=True, null=True, verbose_name='Water Quality Colour')
    water_quality_odour = models.CharField(
        max_length=60, blank=True, null=True, verbose_name='Water Quality Odour')

    total_depth_drilled = models.DecimalField(
        max_digits=7, decimal_places=2, blank=True, null=True, verbose_name='Total Depth Drilled')
    finished_well_depth = models.DecimalField(
        max_digits=7, decimal_places=2, blank=True, null=True, verbose_name='Finished Well Depth',
        db_comment=('The depth at which the well was \'finished\'. It can be shallower from the total well '
                    'depth which is the total depth at which the well was drilled. The finished depth is '
                    'represented in units of feet bgl (below ground level).'))
    final_casing_stick_up = models.DecimalField(
        max_digits=5, decimal_places=3, blank=True, null=True, verbose_name='Final Casing Stick Up')
    bedrock_depth = models.DecimalField(
        max_digits=7, decimal_places=2, blank=True, null=True, verbose_name='Depth to Bedrock')
    static_water_level = models.DecimalField(
        max_digits=7, decimal_places=2, blank=True, null=True, verbose_name='Static Water Level (BTOC)',
        db_comment=('The level (depth below ground) to which water will naturally rise in a well without '
                    'pumping, measured in feet.'))
    well_yield = models.DecimalField(
        max_digits=8, decimal_places=3, blank=True, null=True, verbose_name='Estimated Well Yield')
    artesian_flow = models.DecimalField(
        max_digits=7, decimal_places=2, blank=True, null=True, verbose_name='Artesian Flow',
        db_comment=('Measurement of the artesian well\'s water flow that occurs naturally due to inherent '
                    'water pressure in the well. Pressure within the aquifer forces the groundwater to '
                    'rise above the land surface naturally without using a pump. Flowing artesian wells '
                    'can flow on an intermittent or continuous basis.  Measured in US Gallons/minute.'))
    artesian_pressure = models.DecimalField(
        max_digits=5, decimal_places=2, blank=True, null=True, verbose_name='Artesian Pressure',
        db_comment=('Pressure of the water coming out of an artesian well as measured at the time of '
                    'construction. Measured in PSI (parts per square inch).'))
    well_cap_type = models.CharField(
        max_length=40, blank=True, null=True, verbose_name='Well Cap Type')
    well_disinfected = models.BooleanField(
        default=False, verbose_name='Well Disinfected?', choices=((False, 'No'), (True, 'Yes')))

    comments = models.CharField(max_length=3000, blank=True, null=True)
    internal_comments = models.CharField(max_length=3000, blank=True, null=True)

    alternative_specs_submitted = models.BooleanField(
        default=False,
        verbose_name='Alternative specs submitted (if required)', choices=((False, 'No'), (True, 'Yes')))

    well_yield_unit = models.ForeignKey(
        WellYieldUnitCode, db_column='well_yield_unit_code', on_delete=models.CASCADE, blank=True, null=True)
    # want to be integer in future
    diameter = models.CharField(max_length=9, blank=True, null=True)
    ems_id = models.CharField(max_length=30, blank=True, null=True)

    # Observation well details
    observation_well_number = models.CharField(
        max_length=30, blank=True, null=True, verbose_name="Observation Well Number")

    observation_well_status = models.ForeignKey(
        ObsWellStatusCode, db_column='obs_well_status_code', blank=True, null=True,
        verbose_name="Observation Well Status", on_delete=models.PROTECT)
    # aquifer association
<<<<<<< HEAD
    aquifer = models.ForeignKey(Aquifer, db_column='aquifer_id', on_delete=models.PROTECT, blank=True,
        related_name='wells', null=True, verbose_name='Aquifer ID Number')
=======
    aquifer = models.ForeignKey(
        Aquifer, db_column='aquifer_id', on_delete=models.PROTECT, blank=True,
        null=True, verbose_name='Aquifer ID Number',
        db_comment=('System generated sequential number assigned to each aquifer. It is widely used by '
                    'ground water administration staff as it is the only consistent unique identifier for a '
                    'mapped aquifer. It is also commonly referred to as Aquifer Number.'))
>>>>>>> 11982c37

    # Decommission info
    decommission_reason = models.CharField(
        max_length=250, blank=True, null=True, verbose_name="Reason for Decommission")
    decommission_method = models.ForeignKey(
        DecommissionMethodCode, db_column='decommission_method_code', blank=True, null=True,
        verbose_name="Method of Decommission", on_delete=models.PROTECT)
    decommission_sealant_material = models.CharField(
        max_length=100, blank=True, null=True, verbose_name="Sealant Material")
    decommission_backfill_material = models.CharField(
        max_length=100, blank=True, null=True, verbose_name="Backfill Material")
    decommission_details = models.CharField(
        max_length=250, blank=True, null=True, verbose_name="Decommission Details")

    # Aquifer related data
    aquifer_vulnerability_index = models.DecimalField(
        max_digits=10, decimal_places=0, blank=True, null=True, verbose_name='AVI')
    storativity = models.DecimalField(
        max_digits=8, decimal_places=7, blank=True, null=True, verbose_name='Storativity')
    transmissivity = models.DecimalField(
        max_digits=10, decimal_places=0, blank=True, null=True, verbose_name='Transmissivity')
    hydraulic_conductivity = models.TextField(
        max_length=100,
        blank=True,
        null=True,
        verbose_name='Hydraulic Conductivity')
    specific_storage = models.TextField(
        max_length=100,
        blank=True,
        null=True,
        verbose_name='Specific Storage')
    specific_yield = models.DecimalField(
        max_digits=5, decimal_places=2, blank=True, null=True, verbose_name='Specific Yield')
    testing_method = models.TextField(
        max_length=100,
        blank=True,
        null=True,
        verbose_name='Testing Method')
    testing_duration = models.PositiveIntegerField(blank=True, null=True)
    analytic_solution_type = models.DecimalField(
        max_digits=5, decimal_places=2, blank=True, null=True, verbose_name='Analytic Solution Type')
    boundary_effect = models.DecimalField(
        max_digits=5, decimal_places=2, blank=True, null=True, verbose_name='Boundary Effect')
    aquifer_lithology = models.ForeignKey(
        AquiferLithologyCode, db_column='aquifer_lithology_code', blank=True, null=True, on_delete=models.CASCADE,
        verbose_name="Aquifer Lithology")

    # Production data related data
    yield_estimation_method = models.ForeignKey(
        YieldEstimationMethodCode, db_column='yield_estimation_method_code',
        on_delete=models.CASCADE, blank=True, null=True,
        verbose_name='Estimation Method')
    yield_estimation_rate = models.DecimalField(
        max_digits=7, decimal_places=2, verbose_name='Estimation Rate',
        blank=True, null=True, validators=[MinValueValidator(Decimal('0.00'))])
    yield_estimation_duration = models.DecimalField(
        max_digits=9, decimal_places=2, verbose_name='Estimation Duration',
        blank=True, null=True, validators=[MinValueValidator(Decimal('0.01'))])
    static_level_before_test = models.DecimalField(
        max_digits=7, decimal_places=2, verbose_name='SWL Before Test',
        blank=True, null=True, validators=[MinValueValidator(Decimal('0.0'))])
    drawdown = models.DecimalField(
        max_digits=7, decimal_places=2, blank=True, null=True,
        validators=[MinValueValidator(Decimal('0.00'))])
    hydro_fracturing_performed = models.BooleanField(
        default=False, verbose_name='Hydro-fracturing Performed?',
        choices=((False, 'No'), (True, 'Yes')))
    hydro_fracturing_yield_increase = models.DecimalField(
        max_digits=7, decimal_places=2,
        verbose_name='Well Yield Increase Due to Hydro-fracturing',
        blank=True, null=True,
        validators=[MinValueValidator(Decimal('0.00'))])
    recommended_pump_depth = models.DecimalField(max_digits=7, decimal_places=2, blank=True, null=True,
                                                 verbose_name='Recommended pump depth',
                                                 validators=[MinValueValidator(Decimal('0.00'))])
    recommended_pump_rate = models.DecimalField(max_digits=7, decimal_places=2, blank=True, null=True,
                                                verbose_name='Recommended pump rate',
                                                validators=[MinValueValidator(Decimal('0.00'))])

    class Meta:
        db_table = 'activity_submission'

    db_table_comment = 'Submission of data and information related to a groundwater wells.'

    def __str__(self):
        if self.filing_number:
            return '%s %d %s %s' % (self.activity_submission_guid, self.filing_number,
                                    self.well_activity_type.code, self.street_address)
        else:
            return '%s %s' % (self.activity_submission_guid, self.street_address)

    def latitude(self):
        if self.geom:
            return self.geom.y
        else:
            return None

    def longitude(self):
        if self.geom:
            return self.geom.x
        else:
            return None


class LithologyDescription(AuditModel):
    """
    Lithology information details
    """
    lithology_description_guid = models.UUIDField(
        primary_key=True, default=uuid.uuid4, editable=False)
    activity_submission = models.ForeignKey(
        ActivitySubmission, db_column='filing_number', on_delete=models.CASCADE, blank=True, null=True,
        related_name='lithologydescription_set')
    well = models.ForeignKey(
        Well, db_column='well_tag_number', on_delete=models.CASCADE, blank=True, null=True,
        related_name='lithologydescription_set',
        db_comment=('The file number assigned to a particular well in the in the province\'s Groundwater '
                    'Wells and Aquifers application.'))
    lithology_from = models.DecimalField(
        max_digits=7, decimal_places=2, verbose_name='From',
        blank=True, null=True,
        validators=[MinValueValidator(Decimal('0.00'))],
        db_comment=('Depth below ground surface of the start of the lithology material for a particular '
                    'lithology layer, as observed during the construction or alteration of a well, '
                    'measured in feet.'))
    lithology_to = models.DecimalField(
        max_digits=7, decimal_places=2, verbose_name='To',
        blank=True, null=True, validators=[MinValueValidator(Decimal('0.01'))],
        db_comment=('Depth below ground surface of the end of the lithology material for a particular '
                    'lithology layer as observed during the construction or alteration of a well, measured '
                    'in feet.'))
    lithology_raw_data = models.CharField(
        max_length=250, blank=True, null=True, verbose_name='Raw Data')

    lithology_description = models.ForeignKey(
        LithologyDescriptionCode,
        db_column='lithology_description_code',
        on_delete=models.CASCADE, blank=True, null=True,
        verbose_name="Description",
        db_comment=('Standard terms used to characterize the different qualities of lithologic'
                    ' materials. E.g. dry, loose, weathered, soft.'))
    lithology_colour = models.ForeignKey(
        LithologyColourCode, db_column='lithology_colour_code',
        on_delete=models.CASCADE, blank=True, null=True,
        verbose_name='Colour',
        db_comment=('Valid options for the colour of the lithologic material identified at time of'
                    ' drilling. E.g. Black, dark, tan, rust-coloured'))
    lithology_hardness = models.ForeignKey(
        LithologyHardnessCode, db_column='lithology_hardness_code',
        on_delete=models.CASCADE, blank=True, null=True,
        verbose_name='Hardness',
        db_comment=('Code that represents the hardness of the material that a well is drilled into (the'
                    ' lithology). E.g. Very hard, Hard, Dense, Stiff, Medium, Loose, Soft, Very soft.'))
    lithology_material = models.ForeignKey(
        LithologyMaterialCode, db_column='lithology_material_code',
        on_delete=models.CASCADE, blank=True, null=True,
        verbose_name="Material",
        db_comment=('Standard terms used for defining the material noted for lithology. E.g. Rock, Clay,'
                    ' Sand, Unspecified.'))

    water_bearing_estimated_flow = models.DecimalField(
        max_digits=10, decimal_places=4, blank=True, null=True, verbose_name='Water Bearing Estimated Flow')
    water_bearing_estimated_flow_units = models.ForeignKey(
        WellYieldUnitCode, db_column='well_yield_unit_code', on_delete=models.CASCADE, blank=True, null=True,
        verbose_name='Units')
    lithology_observation = models.CharField(
        max_length=250, blank=True, null=True, verbose_name='Observations',
        db_comment='Free form text used by the driller to describe observations made of the well lithology.')

    bedrock_material = models.ForeignKey(BedrockMaterialCode, db_column='bedrock_material_code',
                                         on_delete=models.CASCADE, blank=True, null=True,
                                         verbose_name='Bedrock Material')
    bedrock_material_descriptor = models.ForeignKey(
        BedrockMaterialDescriptorCode, db_column='bedrock_material_descriptor_code', on_delete=models.CASCADE,
        blank=True, null=True, verbose_name='Descriptor')
    lithology_structure = models.ForeignKey(LithologyStructureCode, db_column='lithology_structure_code',
                                            on_delete=models.CASCADE, blank=True, null=True,
                                            verbose_name='Bedding')
    lithology_moisture = models.ForeignKey(LithologyMoistureCode, db_column='lithology_moisture_code',
                                           on_delete=models.CASCADE, blank=True, null=True,
                                           verbose_name='Moisture')
    surficial_material = models.ForeignKey(SurficialMaterialCode, db_column='surficial_material_code',
                                           related_name='surficial_material_set', on_delete=models.CASCADE,
                                           blank=True, null=True, verbose_name='Surficial Material')
    secondary_surficial_material = models.ForeignKey(SurficialMaterialCode,
                                                     db_column='secondary_surficial_material_code',
                                                     related_name='secondary_surficial_material_set',
                                                     on_delete=models.CASCADE, blank=True, null=True,
                                                     verbose_name='Secondary Surficial Material')

    lithology_sequence_number = models.BigIntegerField(blank=True, null=True)

    class Meta:
        db_table = 'lithology_description'
        ordering = ["lithology_sequence_number"]

    db_table_comment = ('Describes the different lithologic qualities, characteristics, and materials found '
                        'at different depths while drilling.')

    def __str__(self):
        if self.activity_submission:
            return 'activity_submission {} {} {}'.format(self.activity_submission, self.lithology_from,
                                                         self.lithology_to)
        else:
            return 'well {} {} {}'.format(self.well, self.lithology_from, self.lithology_to)


class LinerPerforation(AuditModel):
    """
    Perforation in a well liner
    """
    liner_perforation_guid = models.UUIDField(primary_key=True, default=uuid.uuid4,
                                              editable=False)
    activity_submission = models.ForeignKey(ActivitySubmission, db_column='filing_number',
                                            on_delete=models.CASCADE, blank=True, null=True,
                                            related_name='linerperforation_set')
    well = models.ForeignKey(
        Well, db_column='well_tag_number', on_delete=models.CASCADE, blank=True,
        null=True, related_name='linerperforation_set',
        db_comment=('The file number assigned to a particular well in the in the province\'s Groundwater '
                    'Wells and Aquifers application.'))
    start = models.DecimalField(db_column='liner_perforation_from', max_digits=7, decimal_places=2,
                                verbose_name='Perforated From', blank=False,
                                validators=[MinValueValidator(Decimal('0.00'))])
    end = models.DecimalField(db_column='liner_perforation_to', max_digits=7, decimal_places=2,
                              verbose_name='Perforated To', blank=False,
                              validators=[MinValueValidator(Decimal('0.01'))])

    class Meta:
        ordering = ["start", "end"]
        db_table = 'liner_perforation'

    db_table_comment = ('Describes the depths at which the liner is perforated in a well to help improve '
                        'water flow at the bottom of the well. Some wells are perforated instead of having '
                        'a screen installed.')

    def __str__(self):
        if self.activity_submission:
            return 'activity_submission {} {} {}'.format(self.activity_submission,
                                                         self.start,
                                                         self.end)
        else:
            return 'well {} {} {}'.format(self.well, self.start, self.end)


class Casing(AuditModel):
    """
    Casing information

    A casing may be associated to a particular submission, or to a well.
    """
    casing_guid = models.UUIDField(primary_key=True, default=uuid.uuid4, editable=False)
    activity_submission = models.ForeignKey(ActivitySubmission, db_column='filing_number',
                                            on_delete=models.CASCADE, blank=True, null=True,
                                            related_name='casing_set')
    well = models.ForeignKey(
        Well, db_column='well_tag_number', on_delete=models.CASCADE,
        blank=True, null=True,
        related_name='casing_set',
        db_comment=('The file number assigned to a particular well in the in the province\'s Groundwater '
                    'Wells and Aquifers application.'))
    # 2018/Sep/26 - According to PO (Lindsay), diameter, start and end are required fields.
    # There is however a lot of legacy data that does not have this field.
    start = models.DecimalField(db_column='casing_from', max_digits=7, decimal_places=2, verbose_name='From',
                                null=True, blank=True, validators=[MinValueValidator(Decimal('0.00'))])
    end = models.DecimalField(db_column='casing_to', max_digits=7, decimal_places=2, verbose_name='To',
                              null=True, blank=True, validators=[MinValueValidator(Decimal('0.01'))])
    # NOTE: Diameter should be pulling from internal_diameter
    diameter = models.DecimalField(
        max_digits=8, decimal_places=3, verbose_name='Diameter', null=True,
        blank=True, validators=[MinValueValidator(Decimal('0.5'))],
        db_comment=('The diameter as measure in inches of the casing of the well. There can be multiple '
                    'casings in a well, e.g. surface casing, and production casing. Diameter of casing made '
                    'available to the public is generally the production casing.'))
    casing_code = models.ForeignKey(CasingCode, db_column='casing_code', on_delete=models.CASCADE,
                                    verbose_name='Casing Type Code', null=True)
    casing_material = models.ForeignKey(CasingMaterialCode, db_column='casing_material_code',
                                        on_delete=models.CASCADE, blank=True, null=True,
                                        verbose_name='Casing Material Code')
    wall_thickness = models.DecimalField(max_digits=6, decimal_places=3, verbose_name='Wall Thickness',
                                         blank=True, null=True,
                                         validators=[MinValueValidator(Decimal('0.01'))])
    drive_shoe = models.NullBooleanField(default=False, null=True, verbose_name='Drive Shoe',
                                         choices=((False, 'No'), (True, 'Yes')))

    class Meta:
        ordering = ["start", "end"]
        db_table = 'casing'

    db_table_comment = ('Piping or tubing installed in a well to support the sides of the well. The casing '
                        'is comprised of a production (inner tube) and surface (outer tube) and can be made '
                        'of a variety of materials.')

    def __str__(self):
        if self.activity_submission:
            return 'activity_submission {} {} {}'.format(self.activity_submission, self.start, self.end)
        else:
            return 'well {} {} {}'.format(self.well, self.start, self.end)

    def as_dict(self):
        return {
            "start": self.start,
            "end": self.end,
            "casing_guid": self.casing_guid,
            "well_tag_number": self.well_tag_number,
            "diameter": self.diameter,
            "wall_thickness": self.wall_thickness,
            "casing_material": self.casing_material,
            "drive_shoe": self.drive_shoe
        }


class Screen(AuditModel):
    """
    Screen in a well
    """
    screen_guid = models.UUIDField(
        primary_key=True, default=uuid.uuid4, editable=False)
    activity_submission = models.ForeignKey(ActivitySubmission, db_column='filing_number',
                                            on_delete=models.CASCADE, blank=True, null=True,
                                            related_name='screen_set')
    well = models.ForeignKey(
        Well, db_column='well_tag_number', on_delete=models.CASCADE, blank=True,
        null=True, related_name='screen_set',
        db_comment=('The file number assigned to a particular well in the in the province\'s Groundwater '
                    'Wells and Aquifers application.'))
    start = models.DecimalField(db_column='screen_from', max_digits=7, decimal_places=2, verbose_name='From',
                                blank=True, null=True, validators=[MinValueValidator(Decimal('0.00'))])
    end = models.DecimalField(db_column='screen_to', max_digits=7, decimal_places=2, verbose_name='To',
                              blank=False, null=True, validators=[MinValueValidator(Decimal('0.01'))])
    internal_diameter = models.DecimalField(max_digits=7, decimal_places=2, verbose_name='Diameter',
                                            blank=True, null=True,
                                            validators=[MinValueValidator(Decimal('0.0'))])
    assembly_type = models.ForeignKey(
        ScreenAssemblyTypeCode, db_column='screen_assembly_type_code', on_delete=models.CASCADE, blank=True,
        null=True)
    slot_size = models.DecimalField(max_digits=7, decimal_places=2, verbose_name='Slot Size',
                                    blank=True, null=True, validators=[MinValueValidator(Decimal('0.00'))])

    class Meta:
        db_table = 'screen'
        ordering = ['start', 'end']

    db_table_comment = ('Describes the screen type, diameter of screen, and the depth at which the screen is'
                        ' installed in a well.')

    def __str__(self):
        if self.activity_submission:
            return 'activity_submission {} {} {}'.format(self.activity_submission, self.start,
                                                         self.end)
        else:
            return 'well {} {} {}'.format(self.well, self.start, self.end)


class WaterQualityColour(CodeTableModel):
    """
    Colour choices for describing water quality
    """
    code = models.CharField(primary_key=True, max_length=32, db_column='water_quality_colour_code')
    description = models.CharField(max_length=100)

    class Meta:
        db_table = 'water_quality_colour_code'

    db_table_comment = ('Valid values of the colour of the water as recorded at time of work. E.g. Orange,'
                        ' Black, Clear, Other')

    def __str__(self):
        return self.description


class HydraulicProperty(AuditModel):
    """
    Hydraulic properties of the well, usually determined via tests.
    """
    hydraulic_property_guid = models.UUIDField(primary_key=True, default=uuid.uuid4, editable=False)
    well = models.ForeignKey(
        Well, db_column='well_tag_number', to_field='well_tag_number',
        on_delete=models.CASCADE, blank=False, null=False,
        db_comment=('The file number assigned to a particular well in the in the province\'s Groundwater '
                    'Wells and Aquifers application.'))
    avi = models.DecimalField(
        max_digits=10, decimal_places=0, blank=True, null=True, verbose_name='AVI')
    storativity = models.DecimalField(
        max_digits=8, decimal_places=7, blank=True, null=True, verbose_name='Storativity')
    transmissivity = models.DecimalField(
        max_digits=10, decimal_places=0, blank=True, null=True, verbose_name='Transmissivity')
    hydraulic_conductivity = models.TextField(
        max_length=100,
        blank=True,
        null=True,
        verbose_name='Hydraulic Conductivity')
    specific_storage = models.TextField(
        max_length=100,
        blank=True,
        null=True,
        verbose_name='Specific Storage')
    specific_yield = models.DecimalField(
        max_digits=5, decimal_places=2, blank=True, null=True, verbose_name='Specific Yield')
    testing_method = models.TextField(
        max_length=100,
        blank=True,
        null=True,
        verbose_name='Testing Method')
    testing_duration = models.PositiveIntegerField(blank=True, null=True)
    analytic_solution_type = models.DecimalField(
        max_digits=5, decimal_places=2, blank=True, null=True, verbose_name='Analytic Solution Type')
    boundary_effect = models.DecimalField(
        max_digits=5, decimal_places=2, blank=True, null=True, verbose_name='Boundary Effect')

    class Meta:
        db_table = 'hydraulic_property'
        verbose_name_plural = 'Hydraulic Properties'

    def __str__(self):
        return '{} - {}'.format(self.well, self.hydraulic_property_guid)


class DecommissionMaterialCode(BasicCodeTableModel):
    """Codes for decommission materials"""
    code = models.CharField(primary_key=True, max_length=30, db_column='decommission_material_code')
    description = models.CharField(max_length=100)

    db_table_comment = ('Describes the material used to fill a well when decomissioned. E.g. Bentonite'
                        ' chips, Native sand or gravel, Commercial gravel/pea gravel.')

    def __str__(self):
        return '{} - {}'.format(self.code, self.description)


class DecommissionDescription(AuditModel):
    """Provides a description of the ground conditions (between specified start and end depth) for
        decommissioning"""

    decommission_description_guid = models.UUIDField(primary_key=True, default=uuid.uuid4)
    activity_submission = models.ForeignKey(ActivitySubmission, db_column='filing_number',
                                            on_delete=models.CASCADE, blank=True, null=True,
                                            related_name='decommission_description_set')
    well = models.ForeignKey(
        Well, db_column='well_tag_number', on_delete=models.CASCADE, blank=True,
        null=True, related_name='decommission_description_set',
        db_comment=('The file number assigned to a particular well in the in the province\'s Groundwater '
                    'Wells and Aquifers application.'))
    start = models.DecimalField(db_column='decommission_description_from', max_digits=7, decimal_places=2,
                                verbose_name='Decommissioned From', blank=False,
                                validators=[MinValueValidator(Decimal('0.00'))])
    end = models.DecimalField(db_column='decommission_description_to', max_digits=7, decimal_places=2,
                              verbose_name='Decommissioned To', blank=False,
                              validators=[MinValueValidator(Decimal('0.01'))])
    material = models.ForeignKey(DecommissionMaterialCode, db_column='decommission_material_code',
                                 on_delete=models.PROTECT)
    observations = models.CharField(max_length=255, null=True, blank=True)

    db_table_comment = ('A cross refernce table maintaining the list of wells that have been decomissioned'
                        ' and the materials used to fill the well when decomissioned. E.g. Bentonite chips,'
                        ' Native sand or gravel, Commercial gravel/pea gravel.')<|MERGE_RESOLUTION|>--- conflicted
+++ resolved
@@ -1411,17 +1411,8 @@
         ObsWellStatusCode, db_column='obs_well_status_code', blank=True, null=True,
         verbose_name="Observation Well Status", on_delete=models.PROTECT)
     # aquifer association
-<<<<<<< HEAD
     aquifer = models.ForeignKey(Aquifer, db_column='aquifer_id', on_delete=models.PROTECT, blank=True,
         related_name='wells', null=True, verbose_name='Aquifer ID Number')
-=======
-    aquifer = models.ForeignKey(
-        Aquifer, db_column='aquifer_id', on_delete=models.PROTECT, blank=True,
-        null=True, verbose_name='Aquifer ID Number',
-        db_comment=('System generated sequential number assigned to each aquifer. It is widely used by '
-                    'ground water administration staff as it is the only consistent unique identifier for a '
-                    'mapped aquifer. It is also commonly referred to as Aquifer Number.'))
->>>>>>> 11982c37
 
     # Decommission info
     decommission_reason = models.CharField(
