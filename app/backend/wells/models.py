--- conflicted
+++ resolved
@@ -1313,10 +1313,7 @@
             return 'activity_submission {} {} {}'.format(self.activity_submission, self.start,
                                                          self.end)
         else:
-<<<<<<< HEAD
             return 'well {} {} {}'.format(self.well, self.start, self.end)
-=======
-            return 'well {} {} {}'.format(self.well, self.screen_from, self.screen_to)
 
 
 class WaterQualityColour(AuditModel):
@@ -1334,5 +1331,4 @@
         db_table = 'water_quality_colour_code'
 
     def __str__(self):
-        return self.description
->>>>>>> 58b662c1
+        return self.description