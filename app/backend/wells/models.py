--- conflicted
+++ resolved
@@ -677,14 +677,9 @@
                                                 on_delete=models.CASCADE,
                                                 verbose_name='Well Publication Status',
                                                 default='Published')
-<<<<<<< HEAD
-    licenced_status = models.ForeignKey(LicencedStatusCode, db_column='licenced_status_code',
-                                        on_delete=models.CASCADE, blank=True, null=True,
-                                        verbose_name='Licenced Status')
     licence = models.ForeignKey('aquifers.WaterRightsLicence',
         on_delete=models.CASCADE, null=True, blank=True,
         related_name='wells')
-=======
     licenced_status = models.ForeignKey(
         LicencedStatusCode, db_column='licenced_status_code',
         on_delete=models.CASCADE, blank=True, null=True,
@@ -692,7 +687,6 @@
         db_comment=('Valid licensing options granted to a well under the Water Water Sustainability Act.'
                     ' This information comes from eLicensing. i.e. Unlicensed, Licensed, Historical.'))
 
->>>>>>> d6743bdf
     street_address = models.CharField(
         max_length=100, blank=True, null=True, verbose_name='Street Address',
         db_comment='Street address for where the property that the well is physically located on.')
@@ -1489,17 +1483,12 @@
         ObsWellStatusCode, db_column='obs_well_status_code', blank=True, null=True,
         verbose_name="Observation Well Status", on_delete=models.PROTECT)
     # aquifer association
-<<<<<<< HEAD
-    aquifer = models.ForeignKey(Aquifer, db_column='aquifer_id', on_delete=models.PROTECT, blank=True,
-        related_name='wells', null=True, verbose_name='Aquifer ID Number')
-=======
     aquifer = models.ForeignKey(
         Aquifer, db_column='aquifer_id', on_delete=models.PROTECT, blank=True,
         null=True, verbose_name='Aquifer ID Number',
         db_comment=('System generated unique sequential number assigned to each mapped aquifer. The'
                     ' aquifer_id identifies which aquifer a well is in. An aquifer can have multiple'
                     ' wells, while a single well can only be in one aquifer.'))
->>>>>>> d6743bdf
 
     # Decommission info
     decommission_reason = models.CharField(
