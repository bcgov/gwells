"""
    Licensed under the Apache License, Version 2.0 (the "License");
    you may not use this file except in compliance with the License.
    You may obtain a copy of the License at

        http://www.apache.org/licenses/LICENSE-2.0

    Unless required by applicable law or agreed to in writing, software
    distributed under the License is distributed on an "AS IS" BASIS,
    WITHOUT WARRANTIES OR CONDITIONS OF ANY KIND, either express or implied.
    See the License for the specific language governing permissions and
    limitations under the License.
"""
import logging

from rest_framework import serializers
from django.db import transaction
from gwells.models import ProvinceStateCode
from gwells.serializers import AuditModelSerializer
from registries.serializers import PersonBasicSerializer
from wells.models import (
    ActivitySubmission,
    Casing,
    CasingMaterialCode,
    CasingCode,
    DecommissionDescription,
    LinerPerforation,
<<<<<<< HEAD
    LithologyDescription,
    ProductionData,
=======
>>>>>>> 18dd3b7e
    Screen,
    Well,
)


logger = logging.getLogger(__name__)


class CasingMaterialSerializer(serializers.ModelSerializer):
    class Meta:
        model = CasingMaterialCode
        fields = (
            'code',
            'description'
        )


class CasingCodeSerializer(serializers.ModelSerializer):
    class Meta:
        model = CasingCode
        fields = (
            'code',
            'description',
        )


class CasingSerializer(serializers.ModelSerializer):
    class Meta:
        model = Casing
        fields = (
            'start',
            'end',
            'diameter',
            'casing_code',
            'casing_material',
            'drive_shoe',
            'wall_thickness'
        )
        extra_kwargs = {
            'start': {'required': True},
            'end': {'required': True},
            'diameter': {'required': True}
        }


class DecommissionDescriptionSerializer(serializers.ModelSerializer):
    """Serializes Decommission Descriptions"""

    class Meta:
        model = DecommissionDescription
        fields = (
            'start',
            'end',
            'material',
            'observations'
        )
        extra_kwargs = {
            'start': {'required': True},
            'end': {'required': True},
        }


class ScreenSerializer(serializers.ModelSerializer):
    class Meta:
        model = Screen
        fields = (
            'start',
            'end',
            'internal_diameter',
            'assembly_type',
            'slot_size',
        )
        extra_kwargs = {
            'start': {'required': True},
            'end': {'required': True},
            'assembly_type': {'required': True}
        }


class LinerPerforationSerializer(serializers.ModelSerializer):
    class Meta:
        model = LinerPerforation
        fields = (
            # SUPER IMPORTANT: Don't include ID (liner_perforation_guid, well, or submission) as part of this
            # serializer, as it will break the stacking code. If you include the guid, then it will remain
            # stuck on a particular well/submission (unless I gues you pop it during serializing/
            # deserializing) when creating legacy submissions or re-creating well records etc.
            'start',
            'end',
        )


class LithologyDescriptionSerializer(serializers.ModelSerializer):
    """Serializes lithology description records"""
    class Meta:
        model = LithologyDescription
        fields = (
            'lithology_from',
            'lithology_to',
            'lithology_raw_data',
            'lithology_colour',
            'lithology_hardness',
            'lithology_moisture',
            'water_bearing_estimated_flow',
        )


class WellDetailSerializer(AuditModelSerializer):
    casing_set = CasingSerializer(many=True)
    screen_set = ScreenSerializer(many=True)
    linerperforation_set = LinerPerforationSerializer(many=True)
    decommission_description_set = DecommissionDescriptionSerializer(many=True)
    driller_responsible = PersonBasicSerializer()
<<<<<<< HEAD
    lithologydescription_set = LithologyDescriptionSerializer(many=True)
    productiondata_set = ProductionDataSerializer(many=True)
=======
>>>>>>> 18dd3b7e

    # well vs. well_tag_number ; on submissions, we refer to well
    well = serializers.IntegerField(source='well_tag_number')

    class Meta:
        model = Well
        fields = (
            "well_guid",
            "well",
            "well_tag_number",
            "identification_plate_number",
            "owner_full_name",
            # "owner_mailing_address", # temporarily disabled - required for staff, hidden for public
            # "owner_city",
            # "owner_province_state",
            # "owner_postal_code",
            "well_class",
            "well_subclass",
            "intended_water_use",
            "well_status",
            "licenced_status",
            "street_address",
            "city",
            "legal_lot",
            "legal_plan",
            "legal_district_lot",
            "legal_block",
            "legal_section",
            "legal_township",
            "legal_range",
            "land_district",
            "legal_pid",
            "well_location_description",
            "construction_start_date",
            "construction_end_date",
            "alteration_end_date",
            "decommission_start_date",
            "decommission_end_date",
            "driller_responsible",
            "drilling_company",
            "well_identification_plate_attached",
            "id_plate_attached_by",
            "water_supply_system_name",
            "water_supply_system_well_name",
            "latitude",
            "longitude",
            "coordinate_acquisition_code",
            "ground_elevation",
            "ground_elevation_method",
            "drilling_method",
            "other_drilling_method",
            "well_orientation",
            "surface_seal_material",
            "surface_seal_length",
            "surface_seal_thickness",
            "surface_seal_method",
            "surface_seal_depth",
            "backfill_type",
            "backfill_depth",
            "liner_material",
            "liner_diameter",
            "liner_thickness",
            "liner_from",
            "liner_to",
            "screen_intake_method",
            "screen_type",
            "screen_material",
            "other_screen_material",
            "screen_opening",
            "screen_bottom",
            "other_screen_bottom",
            "screen_information",
            "filter_pack_from",
            "filter_pack_to",
            "filter_pack_thickness",
            "filter_pack_material",
            "filter_pack_material_size",
            "development_method",
            "development_hours",
            "development_notes",
            "water_quality_characteristics",
            "water_quality_colour",
            "water_quality_odour",
            "total_depth_drilled",
            "finished_well_depth",
            "final_casing_stick_up",
            "bedrock_depth",
            "water_supply_system_name",
            "water_supply_system_well_name",
            "static_water_level",
            "well_yield",
            "artesian_flow",
            "artesian_pressure",
            "well_cap_type",
            "well_disinfected",
            "comments",
            "alternative_specs_submitted",
            "well_yield_unit",
            "diameter",
            "observation_well_number",
            "observation_well_status",
            "ems",
            "aquifer",
            "utm_zone_code",
            "utm_northing",
            "utm_easting",
            "bcgs_id",
            "decommission_reason",
            "decommission_method",
            "sealant_material",
            "backfill_material",
            "decommission_details",
            "aquifer_vulnerability_index",
            "storativity",
            "transmissivity",
            "hydraulic_conductivity",
            "specific_storage",
            "specific_yield",
            "testing_method",
            "testing_duration",
            "analytic_solution_type",
            "boundary_effect",
            "yield_estimation_method",
            "yield_estimation_rate",
            "yield_estimation_duration",
            "well_yield_unit",
            "static_level_before_test",
            "drawdown",
            "hydro_fracturing_performed",
            "hydro_fracturing_yield_increase",
            "recommended_pump_depth",
            "recommended_pump_rate",
            "casing_set",
            "screen_set",
            "linerperforation_set",
            "decommission_description_set",
<<<<<<< HEAD
            "productiondata_set",
            "lithologydescription_set"
=======
>>>>>>> 18dd3b7e
        )


class WellDetailAdminSerializer(AuditModelSerializer):
    casing_set = CasingSerializer(many=True)
    screen_set = ScreenSerializer(many=True)
    linerperforation_set = LinerPerforationSerializer(many=True)
    decommission_description_set = DecommissionDescriptionSerializer(many=True)
    driller_responsible = PersonBasicSerializer()
<<<<<<< HEAD
    productiondata_set = ProductionDataSerializer(many=True)
    lithologydescription_set = LithologyDescriptionSerializer(many=True)
=======
>>>>>>> 18dd3b7e

    # well vs. well_tag_number ; on submissions, we refer to well
    well = serializers.IntegerField(source='well_tag_number')

    class Meta:
        model = Well
        fields = '__all__'


class WellStackerSerializer(AuditModelSerializer):

    casing_set = CasingSerializer(many=True)
    screen_set = ScreenSerializer(many=True)
    linerperforation_set = LinerPerforationSerializer(many=True)
    decommission_description_set = DecommissionDescriptionSerializer(many=True)
<<<<<<< HEAD
    lithologydescription_set = LithologyDescriptionSerializer(many=True)
    productiondata_set = ProductionDataSerializer(many=True)
=======
>>>>>>> 18dd3b7e

    class Meta:
        model = Well
        fields = '__all__'

    @transaction.atomic
    def update(self, instance, validated_data):
        # If there is existing related data, the easiest approach is to drop it, and re-create many to
        # many fields based on this update. Trying to match up individual records and updating them,
        # dealing with removed casing/screen/perforation records etc. etc. is not the responsibility
        # of this section. The composite section is responsible for that.
        FOREIGN_KEYS = {
            'casing_set': Casing,
            'screen_set': Screen,
            'linerperforation_set': LinerPerforation,
            'decommission_description_set': DecommissionDescription,
<<<<<<< HEAD
            'lithologydescription_set': LithologyDescription,
            'productiondata_set': ProductionData
=======
>>>>>>> 18dd3b7e
        }

        for key in FOREIGN_KEYS.keys():
            # Is the field one to many, or many to many?
            model = type(self).Meta.model
            field = model._meta.get_field(key)
            records_data = validated_data.pop(key, None)
            foreign_class = FOREIGN_KEYS[key]
            if field.one_to_many:
                # We just delete the one to many records. It would be too complicated to match them up.
                for record in getattr(instance, key).all():
                    record.delete()
                if records_data:
                    for record_data in records_data:
                        # We're re-creating this record, and binding it to the current instance, so we need
                        # to get rid of any redundant/duplicate reference that may exist in the record data
                        # in order to avoid duplications. (the well we pop, should be the same as the instance
                        # variable)
                        record_data.pop('well', None)
                        # Create new instance of of the casing/screen/whatever record.
                        obj = foreign_class.objects.create(well=instance, **record_data)
            else:
                raise 'UNEXPECTED FIELD! {}'.format(field)
        instance = super().update(instance, validated_data)
        return instance


class WellListSerializer(serializers.ModelSerializer):
    """Serializes a well record"""

    class Meta:
        model = Well
        fields = (
            "well_guid",
            "well_tag_number",
            "identification_plate_number",
            "owner_full_name",
            # "owner_mailing_address", # temporarily disabled - required for staff, hidden for public
            # "owner_city",
            # "owner_province_state",
            # "owner_postal_code",
            "well_class",
            "well_subclass",
            "intended_water_use",
            "well_status",
            "licenced_status",
            "street_address",
            "city",
            "legal_lot",
            "legal_plan",
            "legal_district_lot",
            "legal_block",
            "legal_section",
            "legal_township",
            "legal_range",
            "land_district",
            "legal_pid",
            "well_location_description",
            "construction_start_date",
            "construction_end_date",
            "alteration_end_date",
            "decommission_start_date",
            "decommission_end_date",
            "drilling_company",
            "well_identification_plate_attached",
            "id_plate_attached_by",
            "water_supply_system_name",
            "water_supply_system_well_name",
            "latitude",
            "longitude",
            "coordinate_acquisition_code",
            "ground_elevation",
            "ground_elevation_method",
            "drilling_method",
            "other_drilling_method",
            "well_orientation",
            "surface_seal_material",
            "surface_seal_length",
            "surface_seal_thickness",
            "surface_seal_method",
            "surface_seal_depth",
            "backfill_type",
            "backfill_depth",
            "liner_material",
            "liner_diameter",
            "liner_thickness",
            "liner_from",
            "liner_to",
            "screen_intake_method",
            "screen_type",
            "screen_material",
            "other_screen_material",
            "screen_opening",
            "screen_bottom",
            "other_screen_bottom",
            "screen_information",
            "filter_pack_from",
            "filter_pack_to",
            "filter_pack_thickness",
            "filter_pack_material",
            "filter_pack_material_size",
            "development_method",
            "development_hours",
            "development_notes",
            "yield_estimation_method",
            "yield_estimation_rate",
            "yield_estimation_duration",
            "well_yield_unit",
            "static_level_before_test",
            "drawdown",
            "hydro_fracturing_performed",
            "hydro_fracturing_yield_increase",
            "recommended_pump_depth",
            "recommended_pump_rate",
            "water_quality_characteristics",
            "water_quality_colour",
            "water_quality_odour",
            "total_depth_drilled",
            "finished_well_depth",
            "final_casing_stick_up",
            "bedrock_depth",
            "water_supply_system_name",
            "water_supply_system_well_name",
            "static_water_level",
            "well_yield",
            "artesian_flow",
            "artesian_pressure",
            "well_cap_type",
            "well_disinfected",
            "comments",
            "alternative_specs_submitted",
            "well_yield_unit",
            "diameter",
            "observation_well_number",
            "observation_well_status",
            "ems",
            "aquifer",
            "utm_zone_code",
            "utm_northing",
            "utm_easting",
            "bcgs_id",
            "decommission_reason",
            "decommission_method",
            "sealant_material",
            "backfill_material",
            "decommission_details",
            "aquifer_vulnerability_index",
            "storativity",
            "transmissivity",
            "hydraulic_conductivity",
            "specific_storage",
            "specific_yield",
            "testing_method",
            "testing_duration",
            "analytic_solution_type",
            "boundary_effect",
        )


class WellTagSearchSerializer(serializers.ModelSerializer):
    """ serializes fields used for searching for well tags """

    class Meta:
        model = Well
        fields = ("well_tag_number", "owner_full_name")<|MERGE_RESOLUTION|>--- conflicted
+++ resolved
@@ -25,11 +25,7 @@
     CasingCode,
     DecommissionDescription,
     LinerPerforation,
-<<<<<<< HEAD
     LithologyDescription,
-    ProductionData,
-=======
->>>>>>> 18dd3b7e
     Screen,
     Well,
 )
@@ -143,11 +139,7 @@
     linerperforation_set = LinerPerforationSerializer(many=True)
     decommission_description_set = DecommissionDescriptionSerializer(many=True)
     driller_responsible = PersonBasicSerializer()
-<<<<<<< HEAD
     lithologydescription_set = LithologyDescriptionSerializer(many=True)
-    productiondata_set = ProductionDataSerializer(many=True)
-=======
->>>>>>> 18dd3b7e
 
     # well vs. well_tag_number ; on submissions, we refer to well
     well = serializers.IntegerField(source='well_tag_number')
@@ -284,11 +276,7 @@
             "screen_set",
             "linerperforation_set",
             "decommission_description_set",
-<<<<<<< HEAD
-            "productiondata_set",
             "lithologydescription_set"
-=======
->>>>>>> 18dd3b7e
         )
 
 
@@ -298,11 +286,7 @@
     linerperforation_set = LinerPerforationSerializer(many=True)
     decommission_description_set = DecommissionDescriptionSerializer(many=True)
     driller_responsible = PersonBasicSerializer()
-<<<<<<< HEAD
-    productiondata_set = ProductionDataSerializer(many=True)
     lithologydescription_set = LithologyDescriptionSerializer(many=True)
-=======
->>>>>>> 18dd3b7e
 
     # well vs. well_tag_number ; on submissions, we refer to well
     well = serializers.IntegerField(source='well_tag_number')
@@ -318,11 +302,7 @@
     screen_set = ScreenSerializer(many=True)
     linerperforation_set = LinerPerforationSerializer(many=True)
     decommission_description_set = DecommissionDescriptionSerializer(many=True)
-<<<<<<< HEAD
     lithologydescription_set = LithologyDescriptionSerializer(many=True)
-    productiondata_set = ProductionDataSerializer(many=True)
-=======
->>>>>>> 18dd3b7e
 
     class Meta:
         model = Well
@@ -339,11 +319,7 @@
             'screen_set': Screen,
             'linerperforation_set': LinerPerforation,
             'decommission_description_set': DecommissionDescription,
-<<<<<<< HEAD
             'lithologydescription_set': LithologyDescription,
-            'productiondata_set': ProductionData
-=======
->>>>>>> 18dd3b7e
         }
 
         for key in FOREIGN_KEYS.keys():
