--- conflicted
+++ resolved
@@ -25,11 +25,8 @@
     CasingCode,
     DecommissionDescription,
     LinerPerforation,
-<<<<<<< HEAD
     LithologyDescription,
-=======
     ProductionData,
->>>>>>> 5b9b402a
     Screen,
     Well,
 )
@@ -158,9 +155,7 @@
     linerperforation_set = LinerPerforationSerializer(many=True)
     decommission_description_set = DecommissionDescriptionSerializer(many=True)
     driller_responsible = PersonBasicSerializer()
-<<<<<<< HEAD
     lithologydescription_set = LithologyDescriptionSerializer(many=True)
-=======
     productiondata_set = ProductionDataSerializer(many=True)
 
     # well vs. well_tag_number ; on submissions, we refer to well
@@ -301,7 +296,6 @@
     driller_responsible = PersonBasicSerializer()
     productiondata_set = ProductionDataSerializer(many=True)
 
->>>>>>> 5b9b402a
     # well vs. well_tag_number ; on submissions, we refer to well
     well = serializers.IntegerField(source='well_tag_number')
 
@@ -316,11 +310,8 @@
     screen_set = ScreenSerializer(many=True)
     linerperforation_set = LinerPerforationSerializer(many=True)
     decommission_description_set = DecommissionDescriptionSerializer(many=True)
-<<<<<<< HEAD
     lithologydescription_set = LithologyDescriptionSerializer(many=True)
-=======
     productiondata_set = ProductionDataSerializer(many=True)
->>>>>>> 5b9b402a
 
     class Meta:
         model = Well
@@ -337,11 +328,8 @@
             'screen_set': Screen,
             'linerperforation_set': LinerPerforation,
             'decommission_description_set': DecommissionDescription,
-<<<<<<< HEAD
-            'lithologydescription_set': LithologyDescription
-=======
+            'lithologydescription_set': LithologyDescription,
             'productiondata_set': ProductionData
->>>>>>> 5b9b402a
         }
         for key in FOREIGN_KEYS.keys():
             for record in getattr(instance, key).all():
