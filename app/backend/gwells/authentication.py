--- conflicted
+++ resolved
@@ -36,7 +36,6 @@
             raise exceptions.AuthenticationFailed(
                 'JWT did not contain a "sub" attribute')
 
-<<<<<<< HEAD
         # Make sure the user is coming from the same Keycloak Gold integration
         sso_audience = payload.get('aud')
         if not self.is_valid_integration(payload):
@@ -44,10 +43,6 @@
                 'OAuth2 audience is invalid. This can be caused by a mismatch in the SSO integration.')
 
         # Make sure the user is coming from a known sso authority
-=======
-        # Make sure the preferred username contains either idir\ or bceid\
-        # so we know that the user is coming from a known sso authority
->>>>>>> 437b80e3
         if not self.known_sso_authority(payload):
             raise exceptions.AuthenticationFailed(
                 'Preferred username is invalid.')
