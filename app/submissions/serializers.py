"""
    Licensed under the Apache License, Version 2.0 (the "License");
    you may not use this file except in compliance with the License.
    You may obtain a copy of the License at

        http://www.apache.org/licenses/LICENSE-2.0

    Unless required by applicable law or agreed to in writing, software
    distributed under the License is distributed on an "AS IS" BASIS,
    WITHOUT WARRANTIES OR CONDITIONS OF ANY KIND, either express or implied.
    See the License for the specific language governing permissions and
    limitations under the License.
"""

from rest_framework import serializers

from gwells.models import ProvinceStateCode
<<<<<<< HEAD
=======
from wells.models import Well, ActivitySubmission
import wells.stack
>>>>>>> d815b89e
from gwells.serializers import AuditModelSerializer

from wells.stack import StackWells
from wells.models import (
    ActivitySubmission,
    IntendedWaterUseCode,
    Well,
    WellClassCode,
    WellSubclassCode)

from submissions.models import WellActivityCode


class WellSubmissionSerializer(serializers.ModelSerializer):
    """Serializes a well activity submission"""

    class Meta:
        model = ActivitySubmission
        fields = (
            "filing_number",
            "activity_submission_guid",
            "well",
            "well_activity_type",
            "well_class",
            "well_subclass",
            "intended_water_use",
            "driller_responsible",
            "driller_name",
            "consultant_name",
            "consultant_company",
            "work_start_date",
            "work_end_date",
            "owner_full_name",
            "owner_mailing_address",  # temporarily disabled
            "owner_city",
            "owner_province_state",
            "owner_postal_code",
            "street_address",
            "city",
            "legal_lot",
            "legal_plan",
            "legal_district_lot",
            "legal_block",
            "legal_section",
            "legal_township",
            "legal_range",
            "land_district",
            "legal_pid",
            "well_location_description",
            "identification_plate_number",
            "well_plate_attached",
            "latitude",
            "longitude",
            "ground_elevation",
            "ground_elevation_method",
            "drilling_method",
            "other_drilling_method",
            "water_supply_system_name",
            "water_supply_system_well_name",
            "surface_seal_material",
            "surface_seal_depth",
            "surface_seal_thickness",
            "surface_seal_method",
            "backfill_above_surface_seal",
            "backfill_above_surface_seal_depth",
            "liner_material",
            "liner_diameter",
            "liner_thickness",
            "liner_from",
            "liner_to",
            "screen_intake_method",
            "screen_type",
            "screen_material",
            "other_screen_material",
            "screen_opening",
            "screen_bottom",
            "other_screen_bottom",
            "filter_pack_from",
            "filter_pack_to",
            "filter_pack_thickness",
            "filter_pack_material",
            "filter_pack_material_size",
            "development_method",
            "development_hours",
            "development_notes",
            "water_quality_characteristics",
            "water_quality_colour",
            "water_quality_odour",
            "total_depth_drilled",
            "finished_well_depth",
            "final_casing_stick_up",
            "bedrock_depth",
            "static_water_level",
            "well_yield",
            "artesian_flow",
            "artesian_pressure",
            "well_cap_type",
            "well_disinfected",
            "comments",
            "alternative_specs_submitted",
            "well_yield_unit",
            "diameter",
        )

    def create(self, validated_data):
        instance = super().create(validated_data)
        # Update the well record
        stacker = wells.stack.StackWells()
        stacker.process(instance.filing_number)
        # The instance may have been updated with a well tag number
        instance.refresh_from_db()
        return instance


class WellActivityCodeSerializer(serializers.ModelSerializer):
    """ serializes well activity codes """

    class Meta:
        model = WellActivityCode
        fields = ('well_activity_type_code', 'description')


class WellSubclassCodeSerializer(serializers.ModelSerializer):
    """ serializes well subclass codes """

    class Meta:
        model = WellSubclassCode
        fields = ('well_subclass_guid', 'well_subclass_code', 'description')


class WellClassCodeSerializer(serializers.ModelSerializer):
    """ serializes well class codes """

    wellsubclasscode_set = WellSubclassCodeSerializer(
        many=True, read_only=True)

    class Meta:
        model = WellClassCode
        fields = ('well_class_code', 'description', 'wellsubclasscode_set')


class IntendedWaterUseCodeSerializer(serializers.ModelSerializer):
    """ serializes intended water use codes """

    class Meta:
        model = IntendedWaterUseCode
        fields = ('intended_water_use_code', 'description')<|MERGE_RESOLUTION|>--- conflicted
+++ resolved
@@ -15,11 +15,9 @@
 from rest_framework import serializers
 
 from gwells.models import ProvinceStateCode
-<<<<<<< HEAD
-=======
+
 from wells.models import Well, ActivitySubmission
 import wells.stack
->>>>>>> d815b89e
 from gwells.serializers import AuditModelSerializer
 
 from wells.stack import StackWells
