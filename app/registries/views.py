"""
    Licensed under the Apache License, Version 2.0 (the "License");
    you may not use this file except in compliance with the License.
    You may obtain a copy of the License at

        http://www.apache.org/licenses/LICENSE-2.0

    Unless required by applicable law or agreed to in writing, software
    distributed under the License is distributed on an "AS IS" BASIS,
    WITHOUT WARRANTIES OR CONDITIONS OF ANY KIND, either express or implied.
    See the License for the specific language governing permissions and
    limitations under the License.
"""

from collections import OrderedDict
from django.db.models import Q
from django.http import HttpResponse
from django.utils import timezone
from django.views.generic import TemplateView
from django_filters import rest_framework as restfilters
from rest_framework import filters, status, exceptions
from rest_framework.generics import ListCreateAPIView, RetrieveUpdateDestroyAPIView, ListAPIView
from rest_framework.pagination import LimitOffsetPagination, PageNumberPagination
from rest_framework.permissions import DjangoModelPermissionsOrAnonReadOnly, AllowAny
from rest_framework.response import Response
from rest_framework.mixins import CreateModelMixin, UpdateModelMixin
from rest_framework.views import APIView
from drf_multiple_model.views import ObjectMultipleModelAPIView
from gwells.roles import GWELLS_ROLE_GROUPS
from gwells.models.ProvinceStateCode import ProvinceStateCode
from registries.models import (
    AccreditedCertificateCode,
    ActivityCode,
    ApplicationStatusCode,
    ContactInfo,
    Organization,
    OrganizationNote,
    Person,
    PersonNote,
    ProofOfAgeCode,
    Register,
    RegistriesApplication,
    RegistriesRemovalReason,
    SubactivityCode,
    WellClassCode)
from registries.permissions import IsAdminOrReadOnly, GwellsPermissions
from registries.serializers import (
    ApplicationAdminSerializer,
    ApplicationStatusCodeSerializer,
    ApplicationListSerializer,
    CityListSerializer,
    ProofOfAgeCodeSerializer,
    OrganizationListSerializer,
    OrganizationAdminSerializer,
    OrganizationNameListSerializer,
    PersonAdminSerializer,
    PersonListSerializer,
    RegistrationAdminSerializer,
    RegistriesRemovalReasonSerializer,
    PersonNoteSerializer,
    ProvinceStateCodeSerializer,
    SubactivitySerializer,
    WellClassCodeSerializer,
    AccreditedCertificateCodeSerializer,
    OrganizationNoteSerializer)


class AuditCreateMixin(CreateModelMixin):
    """
    Adds create_user when instances are created.
    Create date is inserted in the model, and not required here.
    """

    def perform_create(self, serializer):
        serializer.validated_data['create_user'] = (self.request.user.profile.name or
                                                    self.request.user.get_username())
        return super().perform_create(serializer)


class AuditUpdateMixin(UpdateModelMixin):
    """
    Adds update_user when instances are updated
    Update date is inserted in the model, and not required here.
    """

    def perform_update(self, serializer):
        serializer.save(
            update_user=self.request.user.get_username()
        )


class APILimitOffsetPagination(LimitOffsetPagination):
    """
    Provides LimitOffsetPagination with custom parameters.
    """

    max_limit = 100

    def get_paginated_response(self, data):
        return Response(OrderedDict([
            ('count', self.count),
            ('next', self.get_next_link()),
            ('previous', self.get_previous_link()),
            ('offset', self.offset),
            ('results', data)
        ]))


<<<<<<< HEAD
=======
class PersonFilter(restfilters.FilterSet):
    """
    Allows APIPersonListView to filter response by city, province, or registration status.
    """
    # city = restfilters.MultipleChoiceFilter(name="organization__city")
    prov = restfilters.CharFilter(
        name="registrations__organization__province_state")
    status = restfilters.CharFilter(
        name="registrations__applications__current_status")
    activity = restfilters.CharFilter(
        name="registrations__registries_activity")

    class Meta:
        model = Person
        fields = ('prov', 'status')


>>>>>>> 48f87f51
class RegistriesIndexView(TemplateView):
    """
    Index page for Registries app - contains js frontend web app
    """
    template_name = 'registries/registries.html'


class OrganizationListView(AuditCreateMixin, ListCreateAPIView):
    """
    get:
    Returns a list of all registered drilling organizations

    post:
    Creates a new drilling organization record
    """

    permission_classes = (GwellsPermissions,)
    serializer_class = OrganizationListSerializer
    pagination_class = None

    # prefetch related objects for the queryset to prevent duplicate database trips later
    queryset = Organization.objects.all() \
        .select_related('province_state',) \
        .prefetch_related('registrations', 'registrations__person') \
        .filter(expired_date__isnull=True)

    # Allow searching against fields like organization name, address,
    # name or registration of organization contacts
    filter_backends = (filters.SearchFilter,)
    search_fields = (
        'name',
        'street_address',
        'city',
        'registrations__person__first_name',
        'registrations__person__surname',
        'registrations__applications__file_no'
    )


class OrganizationDetailView(AuditUpdateMixin, RetrieveUpdateDestroyAPIView):
    """
    get:
    Returns the specified drilling organization

    put:
    Replaces the specified record with a new one

    patch:
    Updates a drilling organization with the fields/values provided in the request body

    delete:
    Removes the specified drilling organization record
    """

    permission_classes = (GwellsPermissions,)

    # 'pk' and 'id' have been replaced by 'org_guid' as primary key for Organization model
    lookup_field = "org_guid"
    serializer_class = OrganizationAdminSerializer

    # prefetch related province, contacts and person records to prevent future additional database trips
    queryset = Organization.objects.all() \
        .select_related('province_state',) \
        .prefetch_related('registrations', 'registrations__person') \
        .filter(expired_date__isnull=True)

    def destroy(self, request, *args, **kwargs):
        """
        Set expired_date to current date
        """

        instance = self.get_object()
        for reg in instance.registrations.all():
            if reg.person.expired_date is None:
                raise exceptions.ValidationError(
                    ('Organization has registrations associated with it. ')
                    ('Remove this organization from registration records first.'))
        instance.expired_date = timezone.now()
        instance.save()

        return Response(status=status.HTTP_204_NO_CONTENT)


class PersonOptionsView(APIView):

    def get(self, request, format=None):
        result = {}
        for activity in ActivityCode.objects.all():
            # Well class query
            well_class_query = WellClassCode \
                .objects.filter(
                    qualification__subactivity__registries_activity=activity.registries_activity_code) \
                .order_by('registries_well_class_code').distinct('registries_well_class_code')
            # Sub activity query
            sub_activity_query = SubactivityCode \
                .objects.filter(
                    registries_activity=activity).order_by('display_order')
            # Certificate code query
            cert_code_query = AccreditedCertificateCode \
                .objects.filter(
                    registries_activity=activity.registries_activity_code) \
                .order_by('name')

            result[activity.registries_activity_code] = {
                'well_class_codes':
                    list(map(lambda item: WellClassCodeSerializer(
                        item).data, well_class_query)),
                'subactivity_codes':
                    list(map(lambda item: SubactivitySerializer(
                        item).data, sub_activity_query)),
                'accredited_certificate_codes':
                    list(map(lambda item: AccreditedCertificateCodeSerializer(
                        item).data, cert_code_query))
            }
        result['proof_of_age_codes'] = \
            list(map(lambda item: ProofOfAgeCodeSerializer(item).data,
                     ProofOfAgeCode.objects.all().order_by('display_order')))
        result['approval_outcome_codes'] = \
            list(map(lambda item: ApplicationStatusCodeSerializer(item).data,
                     ApplicationStatusCode.objects.all()))
        result['reason_removed_codes'] = \
            list(map(lambda item: RegistriesRemovalReasonSerializer(item).data,
                     RegistriesRemovalReason.objects.all()))
        result['province_state_codes'] = \
            list(map(lambda item: ProvinceStateCodeSerializer(item).data,
                     ProvinceStateCode.objects.all().order_by('display_order')))

        return Response(result)


class PersonListView(AuditCreateMixin, ListCreateAPIView):
    """
    get:
    Returns a list of all person records

    post:
    Creates a new person record
    """

    permission_classes = (DjangoModelPermissionsOrAnonReadOnly,)
    serializer_class = PersonAdminSerializer
    pagination_class = APILimitOffsetPagination

    # Allow searching on name fields, names of related companies, etc.
    filter_backends = (restfilters.DjangoFilterBackend,
                       filters.SearchFilter, filters.OrderingFilter)
    ordering_fields = ('surname', 'registrations__organization__name')
    ordering = ('surname',)
    search_fields = (
        'first_name',
        'surname',
        'registrations__organization__name',
        'registrations__organization__city',
        'registrations__registration_no'
    )

    # fetch related companies and registration applications (prevent duplicate database trips)
    queryset = Person.objects \
        .all() \
        .prefetch_related(
            'contact_info'
        ).filter(
            expired_date__isnull=True
        ).distinct()

    def get_queryset(self):
        """ Returns Person queryset, removing non-active and unregistered drillers for anonymous users """
        qs = self.queryset
        # Search for cities (split list and return all matches)
        # search comes in as a comma-separated querystring param e.g: ?city=Atlin,Lake Windermere,Duncan
        cities = self.request.query_params.get('city', None)
        if cities:
            cities = cities.split(',')
            qs = qs.filter(registrations__organization__city__in=cities)

        activity = self.request.query_params.get('activity', None)
        status = self.request.query_params.get('status', None)

        if activity:
<<<<<<< HEAD
            if status == 'P' or not status:
                # For pending, or all, we also return search where there is no registration.
                qs = qs.filter(Q(registrations__registries_activity__registries_activity_code=activity) |
                               Q(registrations__isnull=True))
            else:
                # For all other searches, we strictly filter on activity.
                qs = qs.filter(registrations__registries_activity__registries_activity_code=activity)
=======
            qs = qs.filter(
                registrations__registries_activity__registries_activity_code=activity)
>>>>>>> 48f87f51
        if not self.request.user.groups.filter(name__in=GWELLS_ROLE_GROUPS).exists():
            # User is not logged in
            # Only show active drillers to non-admin users and public
            qs = qs.filter(
                Q(registrations__applications__current_status__code='A'),
                Q(registrations__applications__removal_date__isnull=True))
        else:
            # User is logged in
            if status:
                if status == 'Removed':
                    # Things are a bit more complicated if we're looking for removed, as the current
                    # status doesn't come in to play.
                    qs = qs.exclude(registrations__applications__removal_date__isnull=True)
                else:
                    if status == 'P':
                        # If the status is pending, we also pull in any people without registrations
                        # or applications.
                        qs = qs.filter(Q(registrations__applications__current_status__code=status) |
                                       Q(registrations__isnull=True) |
                                       Q(registrations__applications__isnull=True),
                                       Q(registrations__applications__removal_date__isnull=True))
                    else:
                        qs = qs.filter(
                            Q(registrations__applications__current_status__code=status),
                            Q(registrations__applications__removal_date__isnull=True))

        return qs

    def list(self, request):
        """ List response using serializer with reduced number of fields """
        queryset = self.get_queryset()
        filtered_queryset = self.filter_queryset(queryset)

        page = self.paginate_queryset(filtered_queryset)
        if page is not None:
            serializer = PersonListSerializer(page, many=True)
            return self.get_paginated_response(serializer.data)

        serializer = PersonListSerializer(filtered_queryset, many=True)
        return Response(serializer.data)


class PersonDetailView(AuditUpdateMixin, RetrieveUpdateDestroyAPIView):
    """
    get:
    Returns the specified person

    put:
    Replaces the specified person record with a new one

    patch:
    Updates a person with the fields/values provided in the request body

    delete:
    Removes the specified person record
    """

    permission_classes = (GwellsPermissions,)
    serializer_class = PersonAdminSerializer

    # pk field has been replaced by person_guid
    lookup_field = "person_guid"

    queryset = Person.objects \
        .all() \
        .prefetch_related(
            'notes',
            'notes__author',
            'contact_info',
            'registrations',
            'registrations__registries_activity',
            'registrations__organization',
            'registrations__status',
            'registrations__applications',
            'registrations__applications__current_status',
            'registrations__applications__primary_certificate',
            'registrations__applications__primary_certificate__cert_auth',
            'registrations__applications__subactivity',
            'registrations__applications__subactivity__qualification_set',
            'registrations__applications__subactivity__qualification_set__well_class'
        ).filter(
            expired_date__isnull=True
        ).distinct()

    def get_queryset(self):
        """
        Returns only registered people (i.e. drillers with active registration) to anonymous users
        """
        qs = self.queryset
        if not self.request.user.groups.filter(name__in=GWELLS_ROLE_GROUPS).exists():
            qs = qs.filter(registrations__status='ACTIVE')
        return qs

    def destroy(self, request, *args, **kwargs):
        """
        Set expired_date to current date
        """

        instance = self.get_object()
        instance.expired_date = timezone.now()
        instance.save()

        return Response(status=status.HTTP_204_NO_CONTENT)


class CitiesListView(ListAPIView):
    """
    List of cities with a qualified, registered operator (driller or installer)

    get: returns a list of cities with a qualified, registered operator (driller or installer)
    """
    serializer_class = CityListSerializer
    lookup_field = 'register_guid'
    pagination_class = None
    permission_classes = (AllowAny,)
    queryset = Register.objects \
        .exclude(organization__city__isnull=True) \
        .exclude(organization__city='') \
        .select_related(
            'organization', 'organization__province_state'
        ) \
        .distinct('organization__city') \
        .order_by('organization__city')

    def get_queryset(self):
        """
        Returns only registered operators (i.e. drillers with active registration) to anonymous users
        if request has a kwarg 'activity' (accepts values 'drill' and 'install'), queryset
        will filter for that activity
        """
        qs = self.queryset
        if not self.request.user.groups.filter(name__in=GWELLS_ROLE_GROUPS).exists():
            qs = qs.filter(status='ACTIVE')
        if self.kwargs['activity'] == 'drill':
            qs = qs.filter(registries_activity='DRILL')
        if self.kwargs['activity'] == 'install':
            qs = qs.filter(registries_activity='PUMP')
        return qs


class RegistrationListView(AuditCreateMixin, ListCreateAPIView):
    """
    get:
    List all registration records

    post:
    Create a new well driller or well pump installer registration record for a person
    """

    permission_classes = (GwellsPermissions,)
    serializer_class = RegistrationAdminSerializer
    queryset = Register.objects.all() \
        .select_related(
            'person',
            'registries_activity',
            'status',
            'organization',
            'register_removal_reason',) \
        .prefetch_related(
            'applications',
            'applications__current_status',
            'applications__primary_certificate',
            'applications__primary_certificate__cert_auth',
            'applications__subactivity',
            'applications__subactivity__qualification_set',
            'applications__subactivity__qualification_set__well_class'
    )


class RegistrationDetailView(AuditUpdateMixin, RetrieveUpdateDestroyAPIView):
    """
    get:
    Returns a well driller or well pump installer registration record

    put:
    Replaces a well driller or well pump installer registration record with a new one

    patch:
    Updates a registration record with new values

    delete:
    Removes the specified registration record from the database
    """

    permission_classes = (GwellsPermissions,)
    serializer_class = RegistrationAdminSerializer
    lookup_field = 'register_guid'
    queryset = Register.objects.all() \
        .select_related(
            'person',
            'registries_activity',
            'status',
            'organization',
            'register_removal_reason',) \
        .prefetch_related(
            'applications',
            'applications__current_status',
            'applications__primary_certificate',
            'applications__primary_certificate__cert_auth',
            'applications__subactivity',
            'applications__subactivity__qualification_set',
            'applications__subactivity__qualification_set__well_class'
    )


class ApplicationListView(AuditCreateMixin, ListCreateAPIView):
    """
    get:
    Returns a list of all registration applications

    post:
    Creates a new registries application
    """

    permission_classes = (GwellsPermissions,)
    serializer_class = ApplicationAdminSerializer
    queryset = RegistriesApplication.objects.all() \
        .select_related(
            'registration',
            'registration__person',
            'registration__registries_activity',
            'registration__status',
            'registration__register_removal_reason')


class ApplicationDetailView(AuditUpdateMixin, RetrieveUpdateDestroyAPIView):
    """
    get:
    Returns the specified drilling application

    put:
    Replaces the specified record with a new one

    patch:
    Updates a drilling application with the set of values provided in the request body

    delete:
    Removes the specified drilling application record
    """

    permission_classes = (GwellsPermissions,)
    serializer_class = ApplicationAdminSerializer
    queryset = RegistriesApplication.objects.all() \
        .select_related(
            'registration',
            'registration__person',
            'registration__registries_activity',
            'registration__status',
            'registration__register_removal_reason')
    lookup_field = "application_guid"


class OrganizationNameListView(ListAPIView):
    """
    Simple list of organizations with only organization names
    """

    permission_classes = (GwellsPermissions,)
    serializer_class = OrganizationNameListSerializer
    queryset = Organization.objects \
        .filter(expired_date__isnull=True) \
        .select_related('province_state')
    pagination_class = None
    lookup_field = 'organization_guid'


class PersonNoteListView(AuditCreateMixin, ListCreateAPIView):
    """
    get:
    Returns notes associated with a Person record

    post:
    Adds a note record to the specified Person record
    """

    permission_classes = (GwellsPermissions,)
    serializer_class = PersonNoteSerializer

    def get_queryset(self):
        person = self.kwargs['person_guid']
        return PersonNote.objects.filter(person=person).order_by('-date')

    def perform_create(self, serializer):
        """ Add author to serializer data """
        person = self.kwargs['person_guid']
        serializer.validated_data['person'] = Person.objects.get(
            person_guid=person)
        serializer.validated_data['author'] = self.request.user
        return super(PersonNoteListView, self).perform_create(serializer)


class PersonNoteDetailView(AuditUpdateMixin, RetrieveUpdateDestroyAPIView):
    """
    get:
    Returns a PersonNote record

    put:
    Replaces a PersonNote record with a new one

    patch:
    Updates a PersonNote record with the set of fields provided in the request body

    delete:
    Removes a PersonNote record
    """

    permission_classes = (GwellsPermissions,)
    serializer_class = PersonNoteSerializer

    def get_queryset(self):
        person = self.kwargs['person']
        return PersonNote.objects.filter(person=person)


class OrganizationNoteListView(AuditCreateMixin, ListCreateAPIView):
    """
    get:
    Returns notes associated with a Organization record

    post:
    Adds a note record to the specified Organization record
    """

    permission_classes = (GwellsPermissions,)
    serializer_class = OrganizationNoteSerializer

    def get_queryset(self):
        org = self.kwargs['org_guid']
        return OrganizationNote.objects.filter(organization=org).order_by('-date')

    def perform_create(self, serializer):
        """ Add author to serializer data """
        org = self.kwargs['org_guid']
        serializer.validated_data['organization'] = Organization.objects.get(
            org_guid=org)
        serializer.validated_data['author'] = self.request.user
        return super(OrganizationNoteListView, self).perform_create(serializer)


class OrganizationNoteDetailView(AuditUpdateMixin, RetrieveUpdateDestroyAPIView):
    """
    get:
    Returns a OrganizationNote record

    put:
    Replaces a OrganizationNote record with a new one

    patch:
    Updates a OrganizationNote record with the set of fields provided in the request body

    delete:
    Removes a OrganizationNote record
    """

    permission_classes = (GwellsPermissions,)
    serializer_class = OrganizationNoteSerializer

    def get_queryset(self):
        org = self.kwargs['org_guid']
        return OrganizationNote.objects.filter(organization=org)<|MERGE_RESOLUTION|>--- conflicted
+++ resolved
@@ -106,26 +106,6 @@
         ]))
 
 
-<<<<<<< HEAD
-=======
-class PersonFilter(restfilters.FilterSet):
-    """
-    Allows APIPersonListView to filter response by city, province, or registration status.
-    """
-    # city = restfilters.MultipleChoiceFilter(name="organization__city")
-    prov = restfilters.CharFilter(
-        name="registrations__organization__province_state")
-    status = restfilters.CharFilter(
-        name="registrations__applications__current_status")
-    activity = restfilters.CharFilter(
-        name="registrations__registries_activity")
-
-    class Meta:
-        model = Person
-        fields = ('prov', 'status')
-
-
->>>>>>> 48f87f51
 class RegistriesIndexView(TemplateView):
     """
     Index page for Registries app - contains js frontend web app
@@ -305,7 +285,6 @@
         status = self.request.query_params.get('status', None)
 
         if activity:
-<<<<<<< HEAD
             if status == 'P' or not status:
                 # For pending, or all, we also return search where there is no registration.
                 qs = qs.filter(Q(registrations__registries_activity__registries_activity_code=activity) |
@@ -313,10 +292,6 @@
             else:
                 # For all other searches, we strictly filter on activity.
                 qs = qs.filter(registrations__registries_activity__registries_activity_code=activity)
-=======
-            qs = qs.filter(
-                registrations__registries_activity__registries_activity_code=activity)
->>>>>>> 48f87f51
         if not self.request.user.groups.filter(name__in=GWELLS_ROLE_GROUPS).exists():
             # User is not logged in
             # Only show active drillers to non-admin users and public
