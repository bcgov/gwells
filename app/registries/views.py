"""
    Licensed under the Apache License, Version 2.0 (the "License");
    you may not use this file except in compliance with the License.
    You may obtain a copy of the License at

        http://www.apache.org/licenses/LICENSE-2.0

    Unless required by applicable law or agreed to in writing, software
    distributed under the License is distributed on an "AS IS" BASIS,
    WITHOUT WARRANTIES OR CONDITIONS OF ANY KIND, either express or implied.
    See the License for the specific language governing permissions and
    limitations under the License.
"""

import reversion
from collections import OrderedDict
<<<<<<< HEAD
from django.db.models import Q, Prefetch
from django.http import HttpResponse
=======
from django.db.models import Q
from django.http import HttpResponse, Http404
>>>>>>> f6a1a102
from django.utils import timezone
from django.views.generic import TemplateView
from django_filters import rest_framework as restfilters
from drf_yasg.utils import swagger_auto_schema
from reversion.views import RevisionMixin
from rest_framework import filters, status, exceptions
from rest_framework.generics import ListCreateAPIView, RetrieveUpdateDestroyAPIView, ListAPIView
from rest_framework.pagination import LimitOffsetPagination, PageNumberPagination
from rest_framework.permissions import DjangoModelPermissionsOrAnonReadOnly, AllowAny
from rest_framework.response import Response
from rest_framework.mixins import CreateModelMixin, UpdateModelMixin
from rest_framework.views import APIView
from drf_multiple_model.views import ObjectMultipleModelAPIView
from gwells.roles import GWELLS_ROLE_GROUPS
from gwells.models.ProvinceStateCode import ProvinceStateCode
from reversion.models import Version
from registries.models import (
    AccreditedCertificateCode,
    ActivityCode,
    ApplicationStatusCode,
    ContactInfo,
    Organization,
    OrganizationNote,
    Person,
    PersonNote,
    ProofOfAgeCode,
    Register,
    RegistriesApplication,
    RegistriesRemovalReason,
    SubactivityCode,
    WellClassCode)
from registries.permissions import IsAdminOrReadOnly, GwellsPermissions
from registries.serializers import (
    ApplicationAdminSerializer,
    ApplicationStatusCodeSerializer,
    ApplicationListSerializer,
    CityListSerializer,
    ProofOfAgeCodeSerializer,
    OrganizationListSerializer,
    OrganizationAdminSerializer,
    OrganizationNameListSerializer,
    PersonAdminSerializer,
    PersonListSerializer,
    RegistrationAdminSerializer,
    RegistriesRemovalReasonSerializer,
    PersonNoteSerializer,
    ProvinceStateCodeSerializer,
    SubactivitySerializer,
    WellClassCodeSerializer,
    AccreditedCertificateCodeSerializer,
    OrganizationNoteSerializer)
from registries.utils import generate_history_diff


class AuditCreateMixin(CreateModelMixin):
    """
    Adds create_user when instances are created.
    Create date is inserted in the model, and not required here.
    """

    def perform_create(self, serializer):
        serializer.validated_data['create_user'] = (self.request.user.profile.name or
                                                    self.request.user.get_username())
        return super().perform_create(serializer)


class AuditUpdateMixin(UpdateModelMixin):
    """
    Adds update_user when instances are updated
    Update date is inserted in the model, and not required here.
    """

    def perform_update(self, serializer):
        serializer.validated_data['update_user'] = (self.request.user.profile.name or
                                                    self.request.user.get_username())
        return super().perform_update(serializer)


class APILimitOffsetPagination(LimitOffsetPagination):
    """
    Provides LimitOffsetPagination with custom parameters.
    """

    max_limit = 100

    def get_paginated_response(self, data):
        return Response(OrderedDict([
            ('count', self.count),
            ('next', self.get_next_link()),
            ('previous', self.get_previous_link()),
            ('offset', self.offset),
            ('results', data)
        ]))


class RegistriesIndexView(TemplateView):
    """
    Index page for Registries app - contains js frontend web app
    """
    template_name = 'registries/registries.html'


class OrganizationListView(RevisionMixin, AuditCreateMixin, ListCreateAPIView):
    """
    get:
    Returns a list of all registered drilling organizations

    post:
    Creates a new drilling organization record
    """

    permission_classes = (GwellsPermissions,)
    serializer_class = OrganizationListSerializer
    pagination_class = None

    # prefetch related objects for the queryset to prevent duplicate database trips later
    queryset = Organization.objects.all() \
        .select_related('province_state',) \
        .prefetch_related('registrations', 'registrations__person') \
        .filter(expired_date__isnull=True)

    # Allow searching against fields like organization name, address,
    # name or registration of organization contacts
    filter_backends = (filters.SearchFilter,)
    search_fields = (
        'name',
        'street_address',
        'city',
        'registrations__person__first_name',
        'registrations__person__surname',
        'registrations__applications__file_no'
    )


class OrganizationDetailView(RevisionMixin, AuditUpdateMixin, RetrieveUpdateDestroyAPIView):
    """
    get:
    Returns the specified drilling organization

    put:
    Replaces the specified record with a new one

    patch:
    Updates a drilling organization with the fields/values provided in the request body

    delete:
    Removes the specified drilling organization record
    """

    permission_classes = (GwellsPermissions,)

    # 'pk' and 'id' have been replaced by 'org_guid' as primary key for Organization model
    lookup_field = "org_guid"
    serializer_class = OrganizationAdminSerializer

    # prefetch related province, contacts and person records to prevent future additional database trips
    queryset = Organization.objects.all() \
        .select_related('province_state',) \
        .prefetch_related('registrations', 'registrations__person') \
        .filter(expired_date__isnull=True)

    def destroy(self, request, *args, **kwargs):
        """
        Set expired_date to current date
        """

        instance = self.get_object()
        for reg in instance.registrations.all():
            if reg.person.expired_date is None:
                raise exceptions.ValidationError(
                    ('Organization has registrations associated with it. ')
                    ('Remove this organization from registration records first.'))
        instance.expired_date = timezone.now()
        instance.save()

        return Response(status=status.HTTP_204_NO_CONTENT)


class PersonOptionsView(APIView):

    @swagger_auto_schema(auto_schema=None)
    def get(self, request, format=None):
        result = {}
        for activity in ActivityCode.objects.all():
            # Well class query
            well_class_query = WellClassCode \
                .objects.filter(
                    qualification__subactivity__registries_activity=activity.registries_activity_code) \
                .order_by('registries_well_class_code').distinct('registries_well_class_code')
            # Sub activity query
            sub_activity_query = SubactivityCode \
                .objects.filter(
                    registries_activity=activity).order_by('display_order')
            # Certificate code query
            cert_code_query = AccreditedCertificateCode \
                .objects.filter(
                    registries_activity=activity.registries_activity_code) \
                .order_by('name')

            result[activity.registries_activity_code] = {
                'well_class_codes':
                    list(map(lambda item: WellClassCodeSerializer(
                        item).data, well_class_query)),
                'subactivity_codes':
                    list(map(lambda item: SubactivitySerializer(
                        item).data, sub_activity_query)),
                'accredited_certificate_codes':
                    list(map(lambda item: AccreditedCertificateCodeSerializer(
                        item).data, cert_code_query))
            }
        result['proof_of_age_codes'] = \
            list(map(lambda item: ProofOfAgeCodeSerializer(item).data,
                     ProofOfAgeCode.objects.all().order_by('display_order')))
        result['approval_outcome_codes'] = \
            list(map(lambda item: ApplicationStatusCodeSerializer(item).data,
                     ApplicationStatusCode.objects.all()))
        result['reason_removed_codes'] = \
            list(map(lambda item: RegistriesRemovalReasonSerializer(item).data,
                     RegistriesRemovalReason.objects.all()))
        result['province_state_codes'] = \
            list(map(lambda item: ProvinceStateCodeSerializer(item).data,
                     ProvinceStateCode.objects.all().order_by('display_order')))

        return Response(result)


class PersonListView(RevisionMixin, AuditCreateMixin, ListCreateAPIView):
    """
    get:
    Returns a list of all person records

    post:
    Creates a new person record
    """

    permission_classes = (DjangoModelPermissionsOrAnonReadOnly,)
    serializer_class = PersonAdminSerializer
    pagination_class = APILimitOffsetPagination

    # Allow searching on name fields, names of related companies, etc.
    filter_backends = (restfilters.DjangoFilterBackend,
                       filters.SearchFilter, filters.OrderingFilter)
    ordering_fields = ('surname', 'registrations__organization__name')
    ordering = ('surname',)
    search_fields = (
        'first_name',
        'surname',
        'registrations__organization__name',
        'registrations__organization__city',
        'registrations__registration_no'
    )

    # fetch related companies and registration applications (prevent duplicate database trips)
    queryset = Person.objects.all()

    def get_queryset(self):
        """ Returns Person queryset, removing non-active and unregistered drillers for anonymous users """
        qs = self.queryset

        # base registration and application querysets
        registrations_qs = Register.objects.all()
        applications_qs = RegistriesApplication.objects.all()

        # Search for cities (split list and return all matches)
        # search comes in as a comma-separated querystring param e.g: ?city=Atlin,Lake Windermere,Duncan
        cities = self.request.query_params.get('city', None)
        if cities:
            cities = cities.split(',')
            qs = qs.filter(registrations__organization__city__in=cities)
            registrations_qs = registrations_qs.filter(
                organization__city__in=cities)

        activity = self.request.query_params.get('activity', None)
        status = self.request.query_params.get('status', None)

        user_is_staff = self.request.user.groups.filter(name__in=GWELLS_ROLE_GROUPS).exists()

        if activity:
            if (status == 'P' or not status) and user_is_staff:
                # We only allow staff to filter on status
                # For pending, or all, we also return search where there is no registration.
                qs = qs.filter(Q(registrations__registries_activity__registries_activity_code=activity) |
                               Q(registrations__isnull=True))
                registrations_qs = registrations_qs.filter(
                    registries_activity__registries_activity_code=activity)
            else:
                # For all other searches, we strictly filter on activity.
<<<<<<< HEAD
                qs = qs.filter(registrations__registries_activity__registries_activity_code=activity)
                registrations_qs = registrations_qs.filter(
                    registries_activity__registries_activity_code=activity)

        if user_is_staff:
=======
                qs = qs.filter(
                    registrations__registries_activity__registries_activity_code=activity)

        if not self.request.user.groups.filter(name__in=GWELLS_ROLE_GROUPS).exists():
            # User is not logged in
            # Only show active drillers to non-admin users and public
            qs = qs.filter(
                Q(registrations__applications__current_status__code='A'),
                Q(registrations__applications__removal_date__isnull=True))
        else:
>>>>>>> f6a1a102
            # User is logged in
            if status:
                if status == 'Removed':
                    # Things are a bit more complicated if we're looking for removed, as the current
                    # status doesn't come in to play.
                    qs = qs.filter(
                        registrations__applications__removal_date__isnull=False)
                else:
                    if status == 'P':
                        # If the status is pending, we also pull in any people without registrations
                        # or applications.
                        qs = qs.filter(Q(registrations__applications__current_status__code=status) |
                                       Q(registrations__isnull=True) |
                                       Q(registrations__applications__isnull=True),
                                       Q(registrations__applications__removal_date__isnull=True))
                    else:
                        qs = qs.filter(
                            Q(registrations__applications__current_status__code=status),
                            Q(registrations__applications__removal_date__isnull=True))
        else:
            # User is not logged in
            # Only show active drillers to non-admin users and public
            qs = qs.filter(
                Q(registrations__applications__current_status__code='A'),
                Q(registrations__applications__removal_date__isnull=True))

            registrations_qs = registrations_qs.filter(
                Q(applications__current_status__code='A'),
                Q(applications__removal_date__isnull=True))

            applications_qs = applications_qs.filter(
                current_status='A', removal_date__isnull=True)

        # generate applications queryset
        applications_qs = applications_qs \
            .select_related(
                'current_status',
                'primary_certificate',
                'primary_certificate__cert_auth',
                'subactivity',
            ) \
            .prefetch_related(
                'subactivity__qualification_set',
                'subactivity__qualification_set__well_class'
            ).distinct()

        # generate registrations queryset, inserting filtered applications queryset defined above
        registrations_qs = registrations_qs \
            .select_related(
                'registries_activity',
                'organization',
                'organization__province_state',
            ) \
            .prefetch_related(
                Prefetch('applications', queryset=applications_qs)
            ).distinct()

        # insert filtered registrations set
        qs = qs \
            .prefetch_related(
                Prefetch('registrations', queryset=registrations_qs)
            )

        return qs.distinct()

    @swagger_auto_schema(responses={200: PersonListSerializer(many=True)})
    def get(self, request, *args, **kwargs):
        # Returns self.list - overridden for schema documentation
        return self.list(request, *args, **kwargs)

    def list(self, request):
        """ List response using serializer with reduced number of fields """
        queryset = self.get_queryset()
        filtered_queryset = self.filter_queryset(queryset)

        page = self.paginate_queryset(filtered_queryset)
        if page is not None:
            serializer = PersonListSerializer(page, many=True)
            return self.get_paginated_response(serializer.data)

        serializer = PersonListSerializer(filtered_queryset, many=True)
        return Response(serializer.data)


class PersonDetailView(RevisionMixin, AuditUpdateMixin, RetrieveUpdateDestroyAPIView):
    """
    get:
    Returns the specified person

    put:
    Replaces the specified person record with a new one

    patch:
    Updates a person with the fields/values provided in the request body

    delete:
    Removes the specified person record
    """

    permission_classes = (GwellsPermissions,)
    serializer_class = PersonAdminSerializer

    # pk field has been replaced by person_guid
    lookup_field = "person_guid"

    queryset = Person.objects \
        .all() \
        .prefetch_related(
            'notes',
            'notes__author',
            'contact_info',
            'registrations',
            'registrations__registries_activity',
            'registrations__organization',
            'registrations__applications',
            'registrations__applications__current_status',
            'registrations__applications__primary_certificate',
            'registrations__applications__primary_certificate__cert_auth',
            'registrations__applications__subactivity',
            'registrations__applications__subactivity__qualification_set',
            'registrations__applications__subactivity__qualification_set__well_class'
        ).filter(
            expired_date__isnull=True
        ).distinct()

    def get_queryset(self):
        """
        Returns only registered people (i.e. drillers with active registration) to anonymous users
        """
        qs = self.queryset
        if not self.request.user.groups.filter(name__in=GWELLS_ROLE_GROUPS).exists():
            qs = qs.filter(Q(applications__current_status__code='A'),
                           Q(applications__removal_date__isnull=True))
        return qs

    def destroy(self, request, *args, **kwargs):
        """
        Set expired_date to current date
        """

        instance = self.get_object()
        instance.expired_date = timezone.now()
        instance.save()

        return Response(status=status.HTTP_204_NO_CONTENT)


class CitiesListView(ListAPIView):
    """
    List of cities with a qualified, registered operator (driller or installer)

    get: returns a list of cities with a qualified, registered operator (driller or installer)
    """
    serializer_class = CityListSerializer
    lookup_field = 'register_guid'
    pagination_class = None
    permission_classes = (AllowAny,)
    queryset = Register.objects \
        .exclude(organization__city__isnull=True) \
        .exclude(organization__city='') \
        .select_related(
            'organization', 'organization__province_state'
        ) \
        .distinct('organization__city') \
        .order_by('organization__city')

    def get_queryset(self):
        """
        Returns only registered operators (i.e. drillers with active registration) to anonymous users
        if request has a kwarg 'activity' (accepts values 'drill' and 'install'), queryset
        will filter for that activity
        """
        qs = self.queryset
        if not self.request.user.groups.filter(name__in=GWELLS_ROLE_GROUPS).exists():
            qs = qs.filter(
                Q(applications__current_status__code='A'),
                Q(applications__removal_date__isnull=True))
        if self.kwargs['activity'] == 'drill':
            qs = qs.filter(registries_activity='DRILL')
        if self.kwargs['activity'] == 'install':
            qs = qs.filter(registries_activity='PUMP')
        return qs


class RegistrationListView(RevisionMixin, AuditCreateMixin, ListCreateAPIView):
    """
    get:
    List all registration records

    post:
    Create a new well driller or well pump installer registration record for a person
    """

    permission_classes = (GwellsPermissions,)
    serializer_class = RegistrationAdminSerializer
    queryset = Register.objects.all() \
        .select_related(
            'person',
            'registries_activity',
            'organization',) \
        .prefetch_related(
            'applications',
            'applications__current_status',
            'applications__primary_certificate',
            'applications__primary_certificate__cert_auth',
            'applications__subactivity',
            'applications__subactivity__qualification_set',
            'applications__subactivity__qualification_set__well_class'
    )


class RegistrationDetailView(RevisionMixin, AuditUpdateMixin, RetrieveUpdateDestroyAPIView):
    """
    get:
    Returns a well driller or well pump installer registration record

    put:
    Replaces a well driller or well pump installer registration record with a new one

    patch:
    Updates a registration record with new values

    delete:
    Removes the specified registration record from the database
    """

    permission_classes = (GwellsPermissions,)
    serializer_class = RegistrationAdminSerializer
    lookup_field = 'register_guid'
    queryset = Register.objects.all() \
        .select_related(
            'person',
            'registries_activity',
            'organization',) \
        .prefetch_related(
            'applications',
            'applications__current_status',
            'applications__primary_certificate',
            'applications__primary_certificate__cert_auth',
            'applications__subactivity',
            'applications__subactivity__qualification_set',
            'applications__subactivity__qualification_set__well_class'
    )


class ApplicationListView(RevisionMixin, AuditCreateMixin, ListCreateAPIView):
    """
    get:
    Returns a list of all registration applications

    post:
    Creates a new registries application
    """

    permission_classes = (GwellsPermissions,)
    serializer_class = ApplicationAdminSerializer
    queryset = RegistriesApplication.objects.all() \
        .select_related(
            'registration',
            'registration__person',
            'registration__registries_activity')


class ApplicationDetailView(RevisionMixin, AuditUpdateMixin, RetrieveUpdateDestroyAPIView):
    """
    get:
    Returns the specified drilling application

    put:
    Replaces the specified record with a new one

    patch:
    Updates a drilling application with the set of values provided in the request body

    delete:
    Removes the specified drilling application record
    """

    permission_classes = (GwellsPermissions,)
    serializer_class = ApplicationAdminSerializer
    queryset = RegistriesApplication.objects.all() \
        .select_related(
            'registration',
            'registration__person',
            'registration__registries_activity')
    lookup_field = "application_guid"


class OrganizationNameListView(ListAPIView):
    """
    Simple list of organizations with only organization names
    """

    permission_classes = (GwellsPermissions,)
    serializer_class = OrganizationNameListSerializer
    queryset = Organization.objects \
        .filter(expired_date__isnull=True) \
        .select_related('province_state')
    pagination_class = None
    lookup_field = 'organization_guid'


class PersonNoteListView(AuditCreateMixin, ListCreateAPIView):
    """
    get:
    Returns notes associated with a Person record

    post:
    Adds a note record to the specified Person record
    """

    permission_classes = (GwellsPermissions,)
    serializer_class = PersonNoteSerializer
    swagger_schema = None

    def get_queryset(self):
        person = self.kwargs['person_guid']
        return PersonNote.objects.filter(person=person).order_by('-date')

    def perform_create(self, serializer):
        """ Add author to serializer data """
        person = self.kwargs['person_guid']
        serializer.validated_data['person'] = Person.objects.get(
            person_guid=person)
        serializer.validated_data['author'] = self.request.user
        return super(PersonNoteListView, self).perform_create(serializer)


class PersonNoteDetailView(AuditUpdateMixin, RetrieveUpdateDestroyAPIView):
    """
    get:
    Returns a PersonNote record

    put:
    Replaces a PersonNote record with a new one

    patch:
    Updates a PersonNote record with the set of fields provided in the request body

    delete:
    Removes a PersonNote record
    """

    permission_classes = (GwellsPermissions,)
    serializer_class = PersonNoteSerializer
    swagger_schema = None

    def get_queryset(self):
        person = self.kwargs['person']
        return PersonNote.objects.filter(person=person)


class OrganizationNoteListView(AuditCreateMixin, ListCreateAPIView):
    """
    get:
    Returns notes associated with a Organization record

    post:
    Adds a note record to the specified Organization record
    """

    permission_classes = (GwellsPermissions,)
    serializer_class = OrganizationNoteSerializer
    swagger_schema = None

    def get_queryset(self):
        org = self.kwargs['org_guid']
        return OrganizationNote.objects.filter(organization=org).order_by('-date')

    def perform_create(self, serializer):
        """ Add author to serializer data """
        org = self.kwargs['org_guid']
        serializer.validated_data['organization'] = Organization.objects.get(
            org_guid=org)
        serializer.validated_data['author'] = self.request.user
        return super(OrganizationNoteListView, self).perform_create(serializer)


class OrganizationNoteDetailView(AuditUpdateMixin, RetrieveUpdateDestroyAPIView):
    """
    get:
    Returns a OrganizationNote record

    put:
    Replaces a OrganizationNote record with a new one

    patch:
    Updates a OrganizationNote record with the set of fields provided in the request body

    delete:
    Removes a OrganizationNote record
    """

    permission_classes = (GwellsPermissions,)
    serializer_class = OrganizationNoteSerializer
    swagger_schema = None

    def get_queryset(self):
        org = self.kwargs['org_guid']
        return OrganizationNote.objects.filter(organization=org)


class OrganizationHistory(APIView):
    """
    get: returns a history of changes to an Organization model record
    """

    permission_classes = (GwellsPermissions,)
    queryset = Organization.objects.all()
    swagger_schema = None

    def get(self, request, org_guid):
        try:
            organization = Organization.objects.get(org_guid=org_guid)
        except Organization.DoesNotExist:
            raise Http404("Organization not found")

        # query records in history for this model.
        organization_history = [obj for obj in organization.history.all().order_by(
            '-revision__date_created')]

        history_diff = generate_history_diff(organization_history)

        return Response(history_diff)


class PersonHistory(APIView):
    """
    get: returns a history of changes to a Person model record
    """

    permission_classes = (GwellsPermissions,)
    queryset = Person.objects.all()
    swagger_schema = None

    def get(self, request, person_guid):
        """
        Retrieves version history for the specified Person record and creates a list of diffs
        for each revision.
        """

        try:
            person = Person.objects.get(person_guid=person_guid)
        except Person.DoesNotExist:
            raise Http404("Person not found")

        # query records in history for this model.
        person_history = [obj for obj in person.history.all().order_by(
            '-revision__date_created')]

        person_history_diff = generate_history_diff(
            person_history, 'Person profile')

        registration_history = []
        registration_history_diff = []

        application_history = []
        application_history_diff = []

        # generate diffs for version history in each of the individual's registrations
        for reg in person.registrations.all():
            registration_history = [
                obj for obj in reg.history.all()]
            registration_history_diff += generate_history_diff(
                registration_history, reg.registries_activity.description + ' registration')

            for app in reg.applications.all():
                application_history = [
                    obj for obj in app.history.all()]
                application_history_diff += generate_history_diff(
                    application_history, app.subactivity.description + ' application')

        # generate application diffs

        history_diff = sorted(
            person_history_diff +
            registration_history_diff +
            application_history_diff, key=lambda x: x['date'], reverse=True)

        return Response(history_diff)<|MERGE_RESOLUTION|>--- conflicted
+++ resolved
@@ -14,13 +14,8 @@
 
 import reversion
 from collections import OrderedDict
-<<<<<<< HEAD
 from django.db.models import Q, Prefetch
 from django.http import HttpResponse
-=======
-from django.db.models import Q
-from django.http import HttpResponse, Http404
->>>>>>> f6a1a102
 from django.utils import timezone
 from django.views.generic import TemplateView
 from django_filters import rest_framework as restfilters
@@ -308,24 +303,11 @@
                     registries_activity__registries_activity_code=activity)
             else:
                 # For all other searches, we strictly filter on activity.
-<<<<<<< HEAD
                 qs = qs.filter(registrations__registries_activity__registries_activity_code=activity)
                 registrations_qs = registrations_qs.filter(
                     registries_activity__registries_activity_code=activity)
 
         if user_is_staff:
-=======
-                qs = qs.filter(
-                    registrations__registries_activity__registries_activity_code=activity)
-
-        if not self.request.user.groups.filter(name__in=GWELLS_ROLE_GROUPS).exists():
-            # User is not logged in
-            # Only show active drillers to non-admin users and public
-            qs = qs.filter(
-                Q(registrations__applications__current_status__code='A'),
-                Q(registrations__applications__removal_date__isnull=True))
-        else:
->>>>>>> f6a1a102
             # User is logged in
             if status:
                 if status == 'Removed':
