--- conflicted
+++ resolved
@@ -1,10 +1,6 @@
 {
 	"info": {
-<<<<<<< HEAD
 		"_postman_id": "126dede9-3fce-4f58-a51d-9b26f285cf06",
-=======
-		"_postman_id": "a73e4387-79dd-4ef9-95de-5e26ae7b0a7f",
->>>>>>> 8d5c5188
 		"name": "GWELLS Well API v2",
 		"schema": "https://schema.getpostman.com/json/collection/v2.1.0/collection.json"
 	},
