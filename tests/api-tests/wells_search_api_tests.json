{
	"info": {
<<<<<<< HEAD
		"_postman_id": "227d25df-5dde-4213-a9b3-c4b10916ed57",
=======
		"_postman_id": "80aaee05-0ba7-47ac-81f9-402ecb723010",
>>>>>>> 201c2fdb
		"name": "Well List API filters",
		"description": "Well List API endpoint filters required for advanced search options.",
		"schema": "https://schema.getpostman.com/json/collection/v2.1.0/collection.json"
	},
	"item": [
		{
			"name": "Search",
			"item": [
				{
					"name": "search param (matching well tag)",
					"event": [
						{
							"listen": "test",
							"script": {
								"id": "4b92002d-dd3d-4b42-98ff-f11008badceb",
								"exec": [
									"pm.test(\"Well tag number matches filter\", function () {",
									"  const wellParam = parseInt(pm.request.url.query.get(\"search\"));",
									"  pm.response.json().results.forEach(function(result) {",
									"    pm.expect(result.well_tag_number).to.equal(wellParam);",
									"  });",
									"});"
								],
								"type": "text/javascript"
							}
						}
					],
					"request": {
						"method": "GET",
						"header": [],
						"body": {
							"mode": "raw",
							"raw": ""
						},
						"url": {
							"raw": "{{base_url}}/api/v1/wells?search=9193183",
							"host": [
								"{{base_url}}"
							],
							"path": [
								"api",
								"v1",
								"wells"
							],
							"query": [
								{
									"key": "search",
									"value": "9193183"
								}
							]
						}
					},
					"response": []
				},
				{
					"name": "search param (matching id plate)",
					"event": [
						{
							"listen": "test",
							"script": {
								"id": "4b92002d-dd3d-4b42-98ff-f11008badceb",
								"exec": [
									"pm.test(\"Well id plate matches filter\", function () {",
									"  const wellParam = parseInt(pm.request.url.query.get(\"search\"));",
									"  pm.response.json().results.forEach(function(result) {",
									"    pm.expect(result.identification_plate_number).to.equal(wellParam);",
									"  });",
									"});"
								],
								"type": "text/javascript"
							}
						}
					],
					"request": {
						"method": "GET",
						"header": [],
						"body": {
							"mode": "raw",
							"raw": ""
						},
						"url": {
							"raw": "{{base_url}}/api/v1/wells?search=55555",
							"host": [
								"{{base_url}}"
							],
							"path": [
								"api",
								"v1",
								"wells"
							],
							"query": [
								{
									"key": "search",
									"value": "55555"
								}
							]
						}
					},
					"response": []
				},
				{
					"name": "search param (matching street address)",
					"event": [
						{
							"listen": "test",
							"script": {
								"id": "4b92002d-dd3d-4b42-98ff-f11008badceb",
								"exec": [
									"pm.test(\"Street address matches filter\", function () {",
									"  const streetAddress = pm.request.url.query.get(\"search\").toLowerCase();",
									"  pm.response.json().results.forEach(function(result) {",
									"    pm.expect(result.street_address.toLowerCase()).to.include(streetAddress);",
									"  });",
									"});"
								],
								"type": "text/javascript"
							}
						}
					],
					"request": {
						"method": "GET",
						"header": [],
						"body": {
							"mode": "raw",
							"raw": ""
						},
						"url": {
							"raw": "{{base_url}}/api/v1/wells?search=1234 Main",
							"host": [
								"{{base_url}}"
							],
							"path": [
								"api",
								"v1",
								"wells"
							],
							"query": [
								{
									"key": "search",
									"value": "1234 Main"
								}
							]
						}
					},
					"response": []
				},
				{
					"name": "search param (matching city)",
					"event": [
						{
							"listen": "test",
							"script": {
								"id": "4b92002d-dd3d-4b42-98ff-f11008badceb",
								"exec": [
									"pm.test(\"City matches filter\", function () {",
									"  const city = pm.request.url.query.get(\"search\").toLowerCase();",
									"  pm.response.json().results.forEach(function(result) {",
									"    pm.expect(result.city.toLowerCase()).to.include(city);",
									"  });",
									"});"
								],
								"type": "text/javascript"
							}
						}
					],
					"request": {
						"method": "GET",
						"header": [],
						"body": {
							"mode": "raw",
							"raw": ""
						},
						"url": {
							"raw": "{{base_url}}/api/v1/wells?search=vancouver",
							"host": [
								"{{base_url}}"
							],
							"path": [
								"api",
								"v1",
								"wells"
							],
							"query": [
								{
									"key": "search",
									"value": "vancouver"
								}
							]
						}
					},
					"response": []
				},
				{
					"name": "search param (matching owner_full_name)",
					"event": [
						{
							"listen": "test",
							"script": {
								"id": "4b92002d-dd3d-4b42-98ff-f11008badceb",
								"exec": [
									"pm.test(\"Owner matches filter\", function () {",
									"  const ownerFullName = pm.request.url.query.get(\"search\").toLowerCase();",
									"  pm.response.json().results.forEach(function(result) {",
									"    pm.expect(result.owner_full_name.toLowerCase()).to.include(ownerFullName);",
									"  });",
									"});"
								],
								"type": "text/javascript"
							}
						}
					],
					"request": {
						"method": "GET",
						"header": [],
						"body": {
							"mode": "raw",
							"raw": ""
						},
						"url": {
							"raw": "{{base_url}}/api/v1/wells?search=Alice S",
							"host": [
								"{{base_url}}"
							],
							"path": [
								"api",
								"v1",
								"wells"
							],
							"query": [
								{
									"key": "search",
									"value": "Alice S"
								}
							]
						}
					},
					"response": []
				}
			],
			"event": [
				{
					"listen": "prerequest",
					"script": {
						"id": "4836e08d-af4c-4af0-80ea-ca5c49ba6f5e",
						"type": "text/javascript",
						"exec": [
							""
						]
					}
				},
				{
					"listen": "test",
					"script": {
						"id": "cfd20e05-db81-4565-82c0-15ff3c0519eb",
						"type": "text/javascript",
						"exec": [
							"pm.test(\"Response status ok\", function () {",
							"  pm.response.to.be.ok;",
							"});",
							"pm.test(\"At least one result\", function () {",
							"  pm.expect(pm.response.json().count).to.be.at.least(1);",
							"});"
						]
					}
				}
			]
		},
		{
			"name": "Filters",
			"item": [
				{
					"name": "Multiple field match filters",
					"item": [
						{
							"name": "well param (matching well tag)",
							"event": [
								{
									"listen": "test",
									"script": {
										"id": "4b92002d-dd3d-4b42-98ff-f11008badceb",
										"exec": [
											"pm.test(\"Well tag number matches filter\", function () {",
											"  const wellParam = parseInt(pm.request.url.query.get(\"well\"));",
											"  pm.response.json().results.forEach(function(result) {",
											"    pm.expect(result.well_tag_number).to.equal(wellParam);",
											"  });",
											"});"
										],
										"type": "text/javascript"
									}
								}
							],
							"request": {
								"method": "GET",
								"header": [],
								"body": {
									"mode": "raw",
									"raw": ""
								},
								"url": {
									"raw": "{{base_url}}/api/v1/wells?well=9193183",
									"host": [
										"{{base_url}}"
									],
									"path": [
										"api",
										"v1",
										"wells"
									],
									"query": [
										{
											"key": "well",
											"value": "9193183"
										}
									]
								}
							},
							"response": []
						},
						{
							"name": "well param (matching id plate)",
							"event": [
								{
									"listen": "test",
									"script": {
										"id": "4b92002d-dd3d-4b42-98ff-f11008badceb",
										"exec": [
											"pm.test(\"Well id plate matches filter\", function () {",
											"  const wellParam = parseInt(pm.request.url.query.get(\"well\"));",
											"  pm.response.json().results.forEach(function(result) {",
											"    pm.expect(result.identification_plate_number).to.equal(wellParam);",
											"  });",
											"});"
										],
										"type": "text/javascript"
									}
								}
							],
							"request": {
								"method": "GET",
								"header": [],
								"body": {
									"mode": "raw",
									"raw": ""
								},
								"url": {
									"raw": "{{base_url}}/api/v1/wells?well=55555",
									"host": [
										"{{base_url}}"
									],
									"path": [
										"api",
										"v1",
										"wells"
									],
									"query": [
										{
											"key": "well",
											"value": "55555"
										}
									]
								}
							},
							"response": []
						},
						{
							"name": "street_address_or_city param (matching street address)",
							"event": [
								{
									"listen": "test",
									"script": {
										"id": "4b92002d-dd3d-4b42-98ff-f11008badceb",
										"exec": [
											"pm.test(\"Street address matches filter\", function () {",
											"  const streetAddress = pm.request.url.query.get(\"street_address_or_city\").toLowerCase();",
											"  pm.response.json().results.forEach(function(result) {",
											"    pm.expect(result.street_address.toLowerCase()).to.include(streetAddress);",
											"  });",
											"});"
										],
										"type": "text/javascript"
									}
								}
							],
							"request": {
								"method": "GET",
								"header": [],
								"body": {
									"mode": "raw",
									"raw": ""
								},
								"url": {
									"raw": "{{base_url}}/api/v1/wells?street_address_or_city=1234 Main",
									"host": [
										"{{base_url}}"
									],
									"path": [
										"api",
										"v1",
										"wells"
									],
									"query": [
										{
											"key": "street_address_or_city",
											"value": "1234 Main"
										}
									]
								}
							},
							"response": []
						},
						{
							"name": "street_address_or_city param (matching city)",
							"event": [
								{
									"listen": "test",
									"script": {
										"id": "4b92002d-dd3d-4b42-98ff-f11008badceb",
										"exec": [
											"pm.test(\"City matches filter\", function () {",
											"  const city = pm.request.url.query.get(\"street_address_or_city\").toLowerCase();",
											"  pm.response.json().results.forEach(function(result) {",
											"    pm.expect(result.city.toLowerCase()).to.include(city);",
											"  });",
											"});"
										],
										"type": "text/javascript"
									}
								}
							],
							"request": {
								"method": "GET",
								"header": [],
								"body": {
									"mode": "raw",
									"raw": ""
								},
								"url": {
									"raw": "{{base_url}}/api/v1/wells?street_address_or_city=vancouver",
									"host": [
										"{{base_url}}"
									],
									"path": [
										"api",
										"v1",
										"wells"
									],
									"query": [
										{
											"key": "street_address_or_city",
											"value": "vancouver"
										}
									]
								}
							},
							"response": []
						},
						{
							"name": "date_of_work param (date range before)",
							"event": [
								{
									"listen": "test",
									"script": {
										"id": "4b92002d-dd3d-4b42-98ff-f11008badceb",
										"exec": [
											"pm.test(\"Construction start date field matches filter\", function () {",
											"  const dateOfWorkBefore = new Date(pm.request.url.query.get(\"date_of_work_before\"));",
											"",
											"  pm.response.json().results.forEach(function(result) {",
											"    const constructionStartDate = new Date(result.construction_start_date);",
											"    pm.expect(constructionStartDate).to.be.at.most(dateOfWorkBefore);",
											"  });",
											"});"
										],
										"type": "text/javascript"
									}
								}
							],
							"request": {
								"method": "GET",
								"header": [],
								"body": {
									"mode": "raw",
									"raw": ""
								},
								"url": {
									"raw": "{{base_url}}/api/v1/wells?date_of_work_before=1975-12-31",
									"host": [
										"{{base_url}}"
									],
									"path": [
										"api",
										"v1",
										"wells"
									],
									"query": [
										{
											"key": "date_of_work_before",
											"value": "1975-12-31"
										}
									]
								}
							},
							"response": []
						},
						{
							"name": "date_of_work param (date range after)",
							"event": [
								{
									"listen": "test",
									"script": {
										"id": "4b92002d-dd3d-4b42-98ff-f11008badceb",
										"exec": [
											"pm.test(\"Decommission end date field matches filter\", function () {",
											"  const dateOfWorkAfter = new Date(pm.request.url.query.get(\"date_of_work_after\"));",
											"",
											"  pm.response.json().results.forEach(function(result) {",
											"    const decommissionEndDate = new Date(result.decommission_end_date);",
											"    pm.expect(decommissionEndDate).to.be.at.least(dateOfWorkAfter);",
											"  });",
											"});"
										],
										"type": "text/javascript"
									}
								}
							],
							"request": {
								"method": "GET",
								"header": [],
								"body": {
									"mode": "raw",
									"raw": ""
								},
								"url": {
									"raw": "{{base_url}}/api/v1/wells?date_of_work_after=2019-02-07",
									"host": [
										"{{base_url}}"
									],
									"path": [
										"api",
										"v1",
										"wells"
									],
									"query": [
										{
											"key": "date_of_work_after",
											"value": "2019-02-07"
										}
									]
								}
							},
							"response": []
						},
						{
							"name": "well_depth param (range minimum)",
							"event": [
								{
									"listen": "test",
									"script": {
										"id": "4b92002d-dd3d-4b42-98ff-f11008badceb",
										"exec": [
											"pm.test(\"Finished well depth matches filter\", function () {",
											"  const wellDepthMin = parseInt(pm.request.url.query.get(\"well_depth_min\"));",
											"  const wellDepthMax = parseInt(pm.request.url.query.get(\"well_depth_max\"));",
											"  pm.response.json().results.forEach(function(result) {",
											"    pm.expect(parseFloat(result.finished_well_depth)).to.be.within(wellDepthMin, wellDepthMax);",
											"  });",
											"});"
										],
										"type": "text/javascript"
									}
								}
							],
							"request": {
								"method": "GET",
								"header": [],
								"body": {
									"mode": "raw",
									"raw": ""
								},
								"url": {
									"raw": "{{base_url}}/api/v1/wells?well_depth_min=100&well_depth_max=185",
									"host": [
										"{{base_url}}"
									],
									"path": [
										"api",
										"v1",
										"wells"
									],
									"query": [
										{
											"key": "well_depth_min",
											"value": "100"
										},
										{
											"key": "well_depth_max",
											"value": "185"
										}
									]
								}
							},
							"response": []
						},
						{
							"name": "well_depth param (range maximum)",
							"event": [
								{
									"listen": "test",
									"script": {
										"id": "4b92002d-dd3d-4b42-98ff-f11008badceb",
										"exec": [
											"pm.test(\"Finished well depth matches filter\", function () {",
											"  const wellDepthMax = parseInt(pm.request.url.query.get(\"well_depth_max\"));",
											"  pm.response.json().results.forEach(function(result) {",
											"    pm.expect(parseFloat(result.finished_well_depth)).to.be.at.most(wellDepthMax);",
											"  });",
											"});"
										],
										"type": "text/javascript"
									}
								}
							],
							"request": {
								"method": "GET",
								"header": [],
								"body": {
									"mode": "raw",
									"raw": ""
								},
								"url": {
									"raw": "{{base_url}}/api/v1/wells?well_depth_max=185",
									"host": [
										"{{base_url}}"
									],
									"path": [
										"api",
										"v1",
										"wells"
									],
									"query": [
										{
											"key": "well_depth_max",
											"value": "185"
										}
									]
								}
							},
							"response": []
						},
						{
							"name": "legal param (matching legal_lot)",
							"event": [
								{
									"listen": "test",
									"script": {
										"id": "4b92002d-dd3d-4b42-98ff-f11008badceb",
										"exec": [
											"pm.test(\"Legal lot matches filter\", function () {",
											"  const legalLot = pm.request.url.query.get(\"legal\");",
											"",
											"  pm.response.json().results.forEach(function(result) {",
											"    pm.expect(result.legal_lot).to.equal(legalLot);",
											"  });",
											"});"
										],
										"type": "text/javascript"
									}
								}
							],
							"request": {
								"method": "GET",
								"header": [],
								"body": {
									"mode": "raw",
									"raw": ""
								},
								"url": {
									"raw": "{{base_url}}/api/v1/wells?legal=1Q",
									"host": [
										"{{base_url}}"
									],
									"path": [
										"api",
										"v1",
										"wells"
									],
									"query": [
										{
											"key": "legal",
											"value": "1Q"
										}
									]
								}
							},
							"response": []
						},
						{
							"name": "legal param (matching legal_pid)",
							"event": [
								{
									"listen": "test",
									"script": {
										"id": "4b92002d-dd3d-4b42-98ff-f11008badceb",
										"exec": [
											"pm.test(\"Legal PID matches filter\", function () {",
											"  const legalPID = parseInt(pm.request.url.query.get(\"legal\"));",
											"",
											"  pm.response.json().results.forEach(function(result) {",
											"    pm.expect(result.legal_pid).to.equal(legalPID);",
											"  });",
											"});"
										],
										"type": "text/javascript"
									}
								}
							],
							"request": {
								"method": "GET",
								"header": [],
								"body": {
									"mode": "raw",
									"raw": ""
								},
								"url": {
									"raw": "{{base_url}}/api/v1/wells?legal=555555",
									"host": [
										"{{base_url}}"
									],
									"path": [
										"api",
										"v1",
										"wells"
									],
									"query": [
										{
											"key": "legal",
											"value": "555555"
										}
									]
								}
							},
							"response": []
						}
					],
					"description": "Tests for customized filters, i.e. those that search across multiple db fields.",
					"event": [
						{
							"listen": "prerequest",
							"script": {
								"id": "38a07f32-d36f-4c9a-928c-fc9b6e3a732d",
								"type": "text/javascript",
								"exec": [
									""
								]
							}
						},
						{
							"listen": "test",
							"script": {
								"id": "73823139-d38a-4c9c-89b4-12d2a4d97924",
								"type": "text/javascript",
								"exec": [
									"pm.test(\"Response status ok\", function () {",
									"  pm.response.to.be.ok;",
									"});",
									"pm.test(\"At least one result\", function () {",
									"  pm.expect(pm.response.json().count).to.be.at.least(1);",
									"});"
								]
							}
						}
					],
					"_postman_isSubFolder": true
				},
				{
					"name": "Exact match filters",
					"item": [
						{
							"name": "well_tag_number param",
							"event": [
								{
									"listen": "test",
									"script": {
										"id": "4b92002d-dd3d-4b42-98ff-f11008badceb",
										"exec": [
											"pm.test(\"Well tag number matches filter\", function () {",
											"  const wellTagNumber = parseInt(pm.request.url.query.get(\"well_tag_number\"));",
											"  pm.response.json().results.forEach(function(result) {",
											"    pm.expect(result.well_tag_number).to.equal(wellTagNumber);",
											"  });",
											"});"
										],
										"type": "text/javascript"
									}
								}
							],
							"request": {
								"method": "GET",
								"header": [],
								"body": {
									"mode": "raw",
									"raw": ""
								},
								"url": {
									"raw": "{{base_url}}/api/v1/wells?well_tag_number=9193183",
									"host": [
										"{{base_url}}"
									],
									"path": [
										"api",
										"v1",
										"wells"
									],
									"query": [
										{
											"key": "well_tag_number",
											"value": "9193183"
										}
									]
								}
							},
							"response": []
						},
						{
							"name": "identification_plate_number param",
							"event": [
								{
									"listen": "test",
									"script": {
										"id": "4b92002d-dd3d-4b42-98ff-f11008badceb",
										"exec": [
											"pm.test(\"Well id plate matches filter\", function () {",
											"  const idPlateNumber = parseInt(pm.request.url.query.get(\"identification_plate_number\"));",
											"  pm.response.json().results.forEach(function(result) {",
											"    pm.expect(result.identification_plate_number).to.equal(idPlateNumber);",
											"  });",
											"});"
										],
										"type": "text/javascript"
									}
								}
							],
							"request": {
								"method": "GET",
								"header": [],
								"body": {
									"mode": "raw",
									"raw": ""
								},
								"url": {
									"raw": "{{base_url}}/api/v1/wells?identification_plate_number=55555",
									"host": [
										"{{base_url}}"
									],
									"path": [
										"api",
										"v1",
										"wells"
									],
									"query": [
										{
											"key": "identification_plate_number",
											"value": "55555"
										}
									]
								}
							},
							"response": []
						},
						{
							"name": "legal_lot param",
							"event": [
								{
									"listen": "test",
									"script": {
										"id": "4b92002d-dd3d-4b42-98ff-f11008badceb",
										"exec": [
											"pm.test(\"Legal lot matches filter\", function () {",
											"  const legalLot = pm.request.url.query.get(\"legal_lot\");",
											"",
											"  pm.response.json().results.forEach(function(result) {",
											"    pm.expect(result.legal_lot).to.equal(legalLot);",
											"  });",
											"});"
										],
										"type": "text/javascript"
									}
								}
							],
							"request": {
								"method": "GET",
								"header": [],
								"body": {
									"mode": "raw",
									"raw": ""
								},
								"url": {
									"raw": "{{base_url}}/api/v1/wells?legal_lot=1Q",
									"host": [
										"{{base_url}}"
									],
									"path": [
										"api",
										"v1",
										"wells"
									],
									"query": [
										{
											"key": "legal_lot",
											"value": "1Q"
										}
									]
								}
							},
							"response": []
						},
						{
							"name": "legal_plan param",
							"event": [
								{
									"listen": "test",
									"script": {
										"id": "4b92002d-dd3d-4b42-98ff-f11008badceb",
										"exec": [
											"pm.test(\"Legal plan matches filter\", function () {",
											"  const legalPlan = pm.request.url.query.get(\"legal_plan\");",
											"",
											"  pm.response.json().results.forEach(function(result) {",
											"      pm.expect(result.legal_plan).to.equal(legalPlan);",
											"  });",
											"});"
										],
										"type": "text/javascript"
									}
								}
							],
							"request": {
								"method": "GET",
								"header": [],
								"body": {
									"mode": "raw",
									"raw": ""
								},
								"url": {
									"raw": "{{base_url}}/api/v1/wells?legal_plan=555",
									"host": [
										"{{base_url}}"
									],
									"path": [
										"api",
										"v1",
										"wells"
									],
									"query": [
										{
											"key": "legal_plan",
											"value": "555"
										}
									]
								}
							},
							"response": []
						},
						{
							"name": "legal_district_lot param",
							"event": [
								{
									"listen": "test",
									"script": {
										"id": "4b92002d-dd3d-4b42-98ff-f11008badceb",
										"exec": [
											"pm.test(\"Legal district lot matches filter\", function () {",
											"  const legalDistrictLot = pm.request.url.query.get(\"legal_district_lot\");",
											"",
											"  pm.response.json().results.forEach(function(result) {",
											"    pm.expect(result.legal_district_lot).to.equal(legalDistrictLot);",
											"  });",
											"});"
										],
										"type": "text/javascript"
									}
								}
							],
							"request": {
								"method": "GET",
								"header": [],
								"body": {
									"mode": "raw",
									"raw": ""
								},
								"url": {
									"raw": "{{base_url}}/api/v1/wells?legal_district_lot=20000",
									"host": [
										"{{base_url}}"
									],
									"path": [
										"api",
										"v1",
										"wells"
									],
									"query": [
										{
											"key": "legal_district_lot",
											"value": "20000"
										}
									]
								}
							},
							"response": []
						},
						{
							"name": "land_district param",
							"event": [
								{
									"listen": "test",
									"script": {
										"id": "4b92002d-dd3d-4b42-98ff-f11008badceb",
										"exec": [
											"pm.test(\"Land district matches filter\", function () {",
											"  const landDistrict = pm.request.url.query.get(\"land_district\");",
											"",
											"  pm.response.json().results.forEach(function(result) {",
											"    pm.expect(result.land_district).to.equal(landDistrict);",
											"  });",
											"});"
										],
										"type": "text/javascript"
									}
								}
							],
							"request": {
								"method": "GET",
								"header": [],
								"body": {
									"mode": "raw",
									"raw": ""
								},
								"url": {
									"raw": "{{base_url}}/api/v1/wells?land_district=36",
									"host": [
										"{{base_url}}"
									],
									"path": [
										"api",
										"v1",
										"wells"
									],
									"query": [
										{
											"key": "land_district",
											"value": "36"
										}
									]
								}
							},
							"response": []
						},
						{
							"name": "legal_pid param",
							"event": [
								{
									"listen": "test",
									"script": {
										"id": "4b92002d-dd3d-4b42-98ff-f11008badceb",
										"exec": [
											"pm.test(\"Legal PID matches filter\", function () {",
											"  const legalPID = parseInt(pm.request.url.query.get(\"legal_pid\"));",
											"",
											"  pm.response.json().results.forEach(function(result) {",
											"    pm.expect(result.legal_pid).to.equal(legalPID);",
											"  });",
											"});"
										],
										"type": "text/javascript"
									}
								}
							],
							"request": {
								"method": "GET",
								"header": [],
								"body": {
									"mode": "raw",
									"raw": ""
								},
								"url": {
									"raw": "{{base_url}}/api/v1/wells?legal_pid=555555",
									"host": [
										"{{base_url}}"
									],
									"path": [
										"api",
										"v1",
										"wells"
									],
									"query": [
										{
											"key": "legal_pid",
											"value": "555555"
										}
									]
								}
							},
							"response": []
						},
						{
							"name": "well_status param",
							"event": [
								{
									"listen": "test",
									"script": {
										"id": "4b92002d-dd3d-4b42-98ff-f11008badceb",
										"exec": [
											"pm.test(\"Well status matches filter\", function () {",
											"  const wellStatus = pm.request.url.query.get(\"well_status\");",
											"",
											"  pm.response.json().results.forEach(function(result) {",
											"    pm.expect(result.well_status).to.equal(wellStatus);",
											"  });",
											"});"
										],
										"type": "text/javascript"
									}
								}
							],
							"request": {
								"method": "GET",
								"header": [],
								"body": {
									"mode": "raw",
									"raw": ""
								},
								"url": {
									"raw": "{{base_url}}/api/v1/wells?well_status=OTHER",
									"host": [
										"{{base_url}}"
									],
									"path": [
										"api",
										"v1",
										"wells"
									],
									"query": [
										{
											"key": "well_status",
											"value": "OTHER"
										}
									]
								}
							},
							"response": []
						},
						{
							"name": "licenced_status param",
							"event": [
								{
									"listen": "test",
									"script": {
										"id": "4b92002d-dd3d-4b42-98ff-f11008badceb",
										"exec": [
											"pm.test(\"Licenced status matches filter\", function () {",
											"  const licencedStatus = pm.request.url.query.get(\"licenced_status\");",
											"",
											"  pm.response.json().results.forEach(function(result) {",
											"    pm.expect(result.licenced_status).to.equal(licencedStatus);",
											"  });",
											"});"
										],
										"type": "text/javascript"
									}
								}
							],
							"request": {
								"method": "GET",
								"header": [],
								"body": {
									"mode": "raw",
									"raw": ""
								},
								"url": {
									"raw": "{{base_url}}/api/v1/wells?licenced_status=LICENSED",
									"host": [
										"{{base_url}}"
									],
									"path": [
										"api",
										"v1",
										"wells"
									],
									"query": [
										{
											"key": "licenced_status",
											"value": "LICENSED"
										}
									]
								}
							},
							"response": []
						},
						{
							"name": "well_class param",
							"event": [
								{
									"listen": "test",
									"script": {
										"id": "4b92002d-dd3d-4b42-98ff-f11008badceb",
										"exec": [
											"pm.test(\"Well class matches filter\", function () {",
											"  const wellClass = pm.request.url.query.get(\"well_class\");",
											"  pm.response.json().results.forEach(function(result) {",
											"    pm.expect(result.well_class).to.equal(wellClass);",
											"  });",
											"});"
										],
										"type": "text/javascript"
									}
								}
							],
							"request": {
								"method": "GET",
								"header": [],
								"body": {
									"mode": "raw",
									"raw": ""
								},
								"url": {
									"raw": "{{base_url}}/api/v1/wells?well_class=WATR_SPPLY",
									"host": [
										"{{base_url}}"
									],
									"path": [
										"api",
										"v1",
										"wells"
									],
									"query": [
										{
											"key": "well_class",
											"value": "WATR_SPPLY"
										}
									]
								}
							},
							"response": []
						},
						{
							"name": "well_subclass param",
							"event": [
								{
									"listen": "test",
									"script": {
										"id": "4b92002d-dd3d-4b42-98ff-f11008badceb",
										"exec": [
											"pm.test(\"Well subclass matches filter\", function () {",
											"  const wellSubclass = pm.request.url.query.get(\"well_subclass\");",
											"  pm.response.json().results.forEach(function(result) {",
											"    pm.expect(result.well_subclass).to.equal(wellSubclass);",
											"  });",
											"});"
										],
										"type": "text/javascript"
									}
								}
							],
							"request": {
								"method": "GET",
								"header": [],
								"body": {
									"mode": "raw",
									"raw": ""
								},
								"url": {
									"raw": "{{base_url}}/api/v1/wells?well_subclass=5a313ffe-47e7-11e7-a919-92ebcb67fe33",
									"host": [
										"{{base_url}}"
									],
									"path": [
										"api",
										"v1",
										"wells"
									],
									"query": [
										{
											"key": "well_subclass",
											"value": "5a313ffe-47e7-11e7-a919-92ebcb67fe33"
										}
									]
								}
							},
							"response": []
						},
						{
							"name": "legal_block param",
							"event": [
								{
									"listen": "test",
									"script": {
										"id": "4b92002d-dd3d-4b42-98ff-f11008badceb",
										"exec": [
											"pm.test(\"Legal block matches filter\", function () {",
											"  const legalBlock = pm.request.url.query.get(\"legal_block\");",
											"  pm.response.json().results.forEach(function(result) {",
											"    pm.expect(result.legal_block).to.equal(legalBlock);",
											"  });",
											"});"
										],
										"type": "text/javascript"
									}
								}
							],
							"request": {
								"method": "GET",
								"header": [],
								"body": {
									"mode": "raw",
									"raw": ""
								},
								"url": {
									"raw": "{{base_url}}/api/v1/wells?legal_block=block",
									"host": [
										"{{base_url}}"
									],
									"path": [
										"api",
										"v1",
										"wells"
									],
									"query": [
										{
											"key": "legal_block",
											"value": "block"
										}
									]
								}
							},
							"response": []
						},
						{
							"name": "legal_township param",
							"event": [
								{
									"listen": "test",
									"script": {
										"id": "4b92002d-dd3d-4b42-98ff-f11008badceb",
										"exec": [
											"pm.test(\"Legal township matches filter\", function () {",
											"  const legalTownship = pm.request.url.query.get(\"legal_township\");",
											"  pm.response.json().results.forEach(function(result) {",
											"    pm.expect(result.legal_township).to.equal(legalTownship);",
											"  });",
											"});"
										],
										"type": "text/javascript"
									}
								}
							],
							"request": {
								"method": "GET",
								"header": [],
								"body": {
									"mode": "raw",
									"raw": ""
								},
								"url": {
									"raw": "{{base_url}}/api/v1/wells?legal_township=township",
									"host": [
										"{{base_url}}"
									],
									"path": [
										"api",
										"v1",
										"wells"
									],
									"query": [
										{
											"key": "legal_township",
											"value": "township"
										}
									]
								}
							},
							"response": []
						},
						{
							"name": "legal_range param",
							"event": [
								{
									"listen": "test",
									"script": {
										"id": "4b92002d-dd3d-4b42-98ff-f11008badceb",
										"exec": [
											"pm.test(\"Legal range matches filter\", function () {",
											"  const legalRange = pm.request.url.query.get(\"legal_range\");",
											"  pm.response.json().results.forEach(function(result) {",
											"    pm.expect(result.legal_range).to.equal(legalRange);",
											"  });",
											"});"
										],
										"type": "text/javascript"
									}
								}
							],
							"request": {
								"method": "GET",
								"header": [],
								"body": {
									"mode": "raw",
									"raw": ""
								},
								"url": {
									"raw": "{{base_url}}/api/v1/wells?legal_range=3",
									"host": [
										"{{base_url}}"
									],
									"path": [
										"api",
										"v1",
										"wells"
									],
									"query": [
										{
											"key": "legal_range",
											"value": "3"
										}
									]
								}
							},
							"response": []
						},
						{
							"name": "drilling_company param",
							"event": [
								{
									"listen": "test",
									"script": {
										"id": "4b92002d-dd3d-4b42-98ff-f11008badceb",
										"exec": [
											"pm.test(\"Drilling company matches filter\", function () {",
											"  const drillingCompany = pm.request.url.query.get(\"drilling_company\");",
											"  pm.response.json().results.forEach(function(result) {",
											"    pm.expect(result.drilling_company).to.equal(drillingCompany);",
											"  });",
											"});"
										],
										"type": "text/javascript"
									}
								}
							],
							"request": {
								"method": "GET",
								"header": [],
								"body": {
									"mode": "raw",
									"raw": ""
								},
								"url": {
									"raw": "{{base_url}}/api/v1/wells?drilling_company=f606669c-a60c-422d-859a-fdc54278d9b0",
									"host": [
										"{{base_url}}"
									],
									"path": [
										"api",
										"v1",
										"wells"
									],
									"query": [
										{
											"key": "drilling_company",
											"value": "f606669c-a60c-422d-859a-fdc54278d9b0"
										}
									]
								}
							},
							"response": []
						},
						{
							"name": "coordinate_acquisition_code param",
							"event": [
								{
									"listen": "test",
									"script": {
										"id": "4b92002d-dd3d-4b42-98ff-f11008badceb",
										"exec": [
											"pm.test(\"Coordinate acquisition code matches filter\", function () {",
											"  const coordinateAcquisitionCode = pm.request.url.query.get(\"coordinate_acquisition_code\");",
											"  pm.response.json().results.forEach(function(result) {",
											"    pm.expect(result.coordinate_acquisition_code).to.equal(coordinateAcquisitionCode);",
											"  });",
											"});"
										],
										"type": "text/javascript"
									}
								}
							],
							"request": {
								"method": "GET",
								"header": [],
								"body": {
									"mode": "raw",
									"raw": ""
								},
								"url": {
									"raw": "{{base_url}}/api/v1/wells?coordinate_acquisition_code=H",
									"host": [
										"{{base_url}}"
									],
									"path": [
										"api",
										"v1",
										"wells"
									],
									"query": [
										{
											"key": "coordinate_acquisition_code",
											"value": "H"
										}
									]
								}
							},
							"response": []
						},
						{
							"name": "ground_elevation_method param",
							"event": [
								{
									"listen": "test",
									"script": {
										"id": "4b92002d-dd3d-4b42-98ff-f11008badceb",
										"exec": [
											"pm.test(\"Ground elevation method matches filter\", function () {",
											"  const groundElevationMethod = pm.request.url.query.get(\"ground_elevation_method\");",
											"",
											"  pm.response.json().results.forEach(function(result) {",
											"    pm.expect(result.ground_elevation_method).to.equal(groundElevationMethod);",
											"  });",
											"});"
										],
										"type": "text/javascript"
									}
								}
							],
							"request": {
								"method": "GET",
								"header": [],
								"body": {
									"mode": "raw",
									"raw": ""
								},
								"url": {
									"raw": "{{base_url}}/api/v1/wells?ground_elevation_method=GPS",
									"host": [
										"{{base_url}}"
									],
									"path": [
										"api",
										"v1",
										"wells"
									],
									"query": [
										{
											"key": "ground_elevation_method",
											"value": "GPS"
										}
									]
								}
							},
							"response": []
						},
						{
							"name": "surface_seal_material param",
							"event": [
								{
									"listen": "test",
									"script": {
										"id": "4b92002d-dd3d-4b42-98ff-f11008badceb",
										"exec": [
											"pm.test(\"Surface seal material matches filter\", function () {",
											"  const surfaceSealMaterial = pm.request.url.query.get(\"surface_seal_material\");",
											"",
											"  pm.response.json().results.forEach(function(result) {",
											"    pm.expect(result.surface_seal_material).to.equal(surfaceSealMaterial);",
											"  });",
											"});"
										],
										"type": "text/javascript"
									}
								}
							],
							"request": {
								"method": "GET",
								"header": [],
								"body": {
									"mode": "raw",
									"raw": ""
								},
								"url": {
									"raw": "{{base_url}}/api/v1/wells?surface_seal_material=SND_CMT_GT",
									"host": [
										"{{base_url}}"
									],
									"path": [
										"api",
										"v1",
										"wells"
									],
									"query": [
										{
											"key": "surface_seal_material",
											"value": "SND_CMT_GT"
										}
									]
								}
							},
							"response": []
						}
					],
					"event": [
						{
							"listen": "prerequest",
							"script": {
								"id": "20e30eb4-2393-49e8-b606-be718fa1c6b5",
								"type": "text/javascript",
								"exec": [
									""
								]
							}
						},
						{
							"listen": "test",
							"script": {
								"id": "0f8c39f1-546a-4879-9797-2c96ee885536",
								"type": "text/javascript",
								"exec": [
									"pm.test(\"Response status ok\", function () {",
									"  pm.response.to.be.ok;",
									"});",
									"pm.test(\"At least one result\", function () {",
									"  pm.expect(pm.response.json().count).to.be.at.least(1);",
									"});"
								]
							}
						}
					],
					"_postman_isSubFolder": true
				},
				{
					"name": "Date range filters",
					"item": [
						{
							"name": "construction_start_date param (date range before)",
							"event": [
								{
									"listen": "test",
									"script": {
										"id": "4b92002d-dd3d-4b42-98ff-f11008badceb",
										"exec": [
											"pm.test(\"Construction start date matches filter\", function () {",
											"  const constructionStartBefore = new Date(pm.request.url.query.get(\"construction_start_date_before\"));",
											" ",
											"  pm.response.json().results.forEach(function(result) {",
											"    const constructionStartDate = new Date(result.construction_start_date);",
											"    pm.expect(constructionStartDate).to.be.at.most(constructionStartBefore);",
											"  });",
											"});"
										],
										"type": "text/javascript"
									}
								}
							],
							"request": {
								"method": "GET",
								"header": [],
								"body": {
									"mode": "raw",
									"raw": ""
								},
								"url": {
									"raw": "{{base_url}}/api/v1/wells?construction_start_date_before=1975-12-31",
									"host": [
										"{{base_url}}"
									],
									"path": [
										"api",
										"v1",
										"wells"
									],
									"query": [
										{
											"key": "construction_start_date_before",
											"value": "1975-12-31"
										}
									]
								}
							},
							"response": []
						},
						{
							"name": "construction_start_date param (date range after)",
							"event": [
								{
									"listen": "test",
									"script": {
										"id": "4b92002d-dd3d-4b42-98ff-f11008badceb",
										"exec": [
											"pm.test(\"Construction start date matches filter\", function () {",
											"  const constructionStartAfter = new Date(pm.request.url.query.get(\"construction_start_date_after\"));",
											"",
											"  pm.response.json().results.forEach(function(result) {",
											"    const constructionStartDate = new Date(result.construction_start_date);",
											"    pm.expect(constructionStartDate).to.be.at.least(constructionStartAfter);",
											"  });",
											"});"
										],
										"type": "text/javascript"
									}
								}
							],
							"request": {
								"method": "GET",
								"header": [],
								"body": {
									"mode": "raw",
									"raw": ""
								},
								"url": {
									"raw": "{{base_url}}/api/v1/wells?construction_start_date_after=1975-01-01",
									"host": [
										"{{base_url}}"
									],
									"path": [
										"api",
										"v1",
										"wells"
									],
									"query": [
										{
											"key": "construction_start_date_after",
											"value": "1975-01-01"
										}
									]
								}
							},
							"response": []
						},
						{
							"name": "construction_end_date param (date range before)",
							"event": [
								{
									"listen": "test",
									"script": {
										"id": "4b92002d-dd3d-4b42-98ff-f11008badceb",
										"exec": [
											"pm.test(\"Construction end date matches filter\", function () {",
											"  const constructionEndBefore = new Date(pm.request.url.query.get(\"construction_end_date_before\"));",
											" ",
											"  pm.response.json().results.forEach(function(result) {",
											"    const constructionEndDate = new Date(result.construction_end_date);",
											"    pm.expect(constructionEndDate).to.be.at.most(constructionEndBefore);",
											"  });",
											"});"
										],
										"type": "text/javascript"
									}
								}
							],
							"request": {
								"method": "GET",
								"header": [],
								"body": {
									"mode": "raw",
									"raw": ""
								},
								"url": {
									"raw": "{{base_url}}/api/v1/wells?construction_end_date_before=1976-12-31",
									"host": [
										"{{base_url}}"
									],
									"path": [
										"api",
										"v1",
										"wells"
									],
									"query": [
										{
											"key": "construction_end_date_before",
											"value": "1976-12-31"
										}
									]
								}
							},
							"response": []
						},
						{
							"name": "construction_end_date param (date range after)",
							"event": [
								{
									"listen": "test",
									"script": {
										"id": "4b92002d-dd3d-4b42-98ff-f11008badceb",
										"exec": [
											"pm.test(\"Construction end date matches filter\", function () {",
											"  const constructionEndAfter = new Date(pm.request.url.query.get(\"construction_end_date_after\"));",
											"",
											"  pm.response.json().results.forEach(function(result) {",
											"    const constructionEndDate = new Date(result.construction_end_date);",
											"    pm.expect(constructionEndDate).to.be.at.least(constructionEndAfter);",
											"  });",
											"});"
										],
										"type": "text/javascript"
									}
								}
							],
							"request": {
								"method": "GET",
								"header": [],
								"body": {
									"mode": "raw",
									"raw": ""
								},
								"url": {
									"raw": "{{base_url}}/api/v1/wells?construction_end_date_after=1976-01-01",
									"host": [
										"{{base_url}}"
									],
									"path": [
										"api",
										"v1",
										"wells"
									],
									"query": [
										{
											"key": "construction_end_date_after",
											"value": "1976-01-01"
										}
									]
								}
							},
							"response": []
						},
						{
							"name": "alteration_start_date param (date range before)",
							"event": [
								{
									"listen": "test",
									"script": {
										"id": "4b92002d-dd3d-4b42-98ff-f11008badceb",
										"exec": [
											"pm.test(\"Alteration start date matches filter\", function () {",
											"  const alterationStartBefore = new Date(pm.request.url.query.get(\"alteration_start_date_before\"));",
											" ",
											"  pm.response.json().results.forEach(function(result) {",
											"    const alterationStartDate = new Date(result.alteration_start_date);",
											"    pm.expect(alterationStartDate).to.be.at.most(alterationStartBefore);",
											"  });",
											"});"
										],
										"type": "text/javascript"
									}
								}
							],
							"request": {
								"method": "GET",
								"header": [],
								"body": {
									"mode": "raw",
									"raw": ""
								},
								"url": {
									"raw": "{{base_url}}/api/v1/wells?alteration_start_date_before=2014-12-31",
									"host": [
										"{{base_url}}"
									],
									"path": [
										"api",
										"v1",
										"wells"
									],
									"query": [
										{
											"key": "alteration_start_date_before",
											"value": "2014-12-31"
										}
									]
								}
							},
							"response": []
						},
						{
							"name": "alteration_start_date param (date range after)",
							"event": [
								{
									"listen": "test",
									"script": {
										"id": "4b92002d-dd3d-4b42-98ff-f11008badceb",
										"exec": [
											"pm.test(\"Alteration start date matches filter\", function () {",
											"  const alterationStartAfter = new Date(pm.request.url.query.get(\"alteration_start_date_after\"));",
											"",
											"  pm.response.json().results.forEach(function(result) {",
											"    const alterationStartDate = new Date(result.alteration_start_date);",
											"    pm.expect(alterationStartDate).to.be.at.least(alterationStartAfter);",
											"  });",
											"});"
										],
										"type": "text/javascript"
									}
								}
							],
							"request": {
								"method": "GET",
								"header": [],
								"body": {
									"mode": "raw",
									"raw": ""
								},
								"url": {
									"raw": "{{base_url}}/api/v1/wells?alteration_start_date_after=2014-01-01",
									"host": [
										"{{base_url}}"
									],
									"path": [
										"api",
										"v1",
										"wells"
									],
									"query": [
										{
											"key": "alteration_start_date_after",
											"value": "2014-01-01"
										}
									]
								}
							},
							"response": []
						},
						{
							"name": "alteration_end_date param (date range before)",
							"event": [
								{
									"listen": "test",
									"script": {
										"id": "4b92002d-dd3d-4b42-98ff-f11008badceb",
										"exec": [
											"pm.test(\"Alteration end date matches filter\", function () {",
											"  const alterationEndBefore = new Date(pm.request.url.query.get(\"alteration_end_date_before\"));",
											" ",
											"  pm.response.json().results.forEach(function(result) {",
											"    const alterationEndDate = new Date(result.alteration_end_date);",
											"    pm.expect(alterationEndDate).to.be.at.most(alterationEndBefore);",
											"  });",
											"});"
										],
										"type": "text/javascript"
									}
								}
							],
							"request": {
								"method": "GET",
								"header": [],
								"body": {
									"mode": "raw",
									"raw": ""
								},
								"url": {
									"raw": "{{base_url}}/api/v1/wells?alteration_end_date_before=2019-01-01",
									"host": [
										"{{base_url}}"
									],
									"path": [
										"api",
										"v1",
										"wells"
									],
									"query": [
										{
											"key": "alteration_end_date_before",
											"value": "2019-01-01"
										}
									]
								}
							},
							"response": []
						},
						{
							"name": "alteration_end_date param (date range after)",
							"event": [
								{
									"listen": "test",
									"script": {
										"id": "4b92002d-dd3d-4b42-98ff-f11008badceb",
										"exec": [
											"pm.test(\"Alteration end date matches filter\", function () {",
											"  const alterationEndAfter = new Date(pm.request.url.query.get(\"alteration_end_date_after\"));",
											"",
											"  pm.response.json().results.forEach(function(result) {",
											"    const alterationEndDate = new Date(result.alteration_end_date);",
											"    pm.expect(alterationEndDate).to.be.at.least(alterationEndAfter);",
											"  });",
											"});"
										],
										"type": "text/javascript"
									}
								}
							],
							"request": {
								"method": "GET",
								"header": [],
								"body": {
									"mode": "raw",
									"raw": ""
								},
								"url": {
									"raw": "{{base_url}}/api/v1/wells?alteration_end_date_after=2018-12-30",
									"host": [
										"{{base_url}}"
									],
									"path": [
										"api",
										"v1",
										"wells"
									],
									"query": [
										{
											"key": "alteration_end_date_after",
											"value": "2018-12-30"
										}
									]
								}
							},
							"response": []
						},
						{
							"name": "decommission_start_date param (date range before)",
							"event": [
								{
									"listen": "test",
									"script": {
										"id": "4b92002d-dd3d-4b42-98ff-f11008badceb",
										"exec": [
											"pm.test(\"Decommission end date matches filter\", function () {",
											"  const decommissionStartBefore = new Date(pm.request.url.query.get(\"decommission_start_date_before\"));",
											" ",
											"  pm.response.json().results.forEach(function(result) {",
											"    const decommissionStartDate = new Date(result.decommission_start_date);",
											"    pm.expect(decommissionStartDate).to.be.at.most(decommissionStartBefore);",
											"  });",
											"});"
										],
										"type": "text/javascript"
									}
								}
							],
							"request": {
								"method": "GET",
								"header": [],
								"body": {
									"mode": "raw",
									"raw": ""
								},
								"url": {
									"raw": "{{base_url}}/api/v1/wells?decommission_start_date_before=2019-02-03",
									"host": [
										"{{base_url}}"
									],
									"path": [
										"api",
										"v1",
										"wells"
									],
									"query": [
										{
											"key": "decommission_start_date_before",
											"value": "2019-02-03"
										}
									]
								}
							},
							"response": []
						},
						{
							"name": "decommission_start_date param (date range after)",
							"event": [
								{
									"listen": "test",
									"script": {
										"id": "4b92002d-dd3d-4b42-98ff-f11008badceb",
										"exec": [
											"pm.test(\"Decommission end date matches filter\", function () {",
											"  const decommissionStartAfter = new Date(pm.request.url.query.get(\"decommission_start_date_after\"));",
											"",
											"  pm.response.json().results.forEach(function(result) {",
											"    const decommissionStartDate = new Date(result.decommission_start_date);",
											"    pm.expect(decommissionStartDate).to.be.at.least(decommissionStartAfter);",
											"  });",
											"});"
										],
										"type": "text/javascript"
									}
								}
							],
							"request": {
								"method": "GET",
								"header": [],
								"body": {
									"mode": "raw",
									"raw": ""
								},
								"url": {
									"raw": "{{base_url}}/api/v1/wells?decommission_start_date_after=2019-02-01",
									"host": [
										"{{base_url}}"
									],
									"path": [
										"api",
										"v1",
										"wells"
									],
									"query": [
										{
											"key": "decommission_start_date_after",
											"value": "2019-02-01"
										}
									]
								}
							},
							"response": []
						},
						{
							"name": "decommission_end_date param (date range before)",
							"event": [
								{
									"listen": "test",
									"script": {
										"id": "4b92002d-dd3d-4b42-98ff-f11008badceb",
										"exec": [
											"pm.test(\"Decommission end date matches filter\", function () {",
											"  const decommissionEndBefore = new Date(pm.request.url.query.get(\"decommission_end_date_before\"));",
											" ",
											"  pm.response.json().results.forEach(function(result) {",
											"    const decommissionEndDate = new Date(result.decommission_end_date);",
											"    pm.expect(decommissionEndDate).to.be.at.most(decommissionEndBefore);",
											"  });",
											"});"
										],
										"type": "text/javascript"
									}
								}
							],
							"request": {
								"method": "GET",
								"header": [],
								"body": {
									"mode": "raw",
									"raw": ""
								},
								"url": {
									"raw": "{{base_url}}/api/v1/wells?decommission_end_date_before=2019-02-09",
									"host": [
										"{{base_url}}"
									],
									"path": [
										"api",
										"v1",
										"wells"
									],
									"query": [
										{
											"key": "decommission_end_date_before",
											"value": "2019-02-09"
										}
									]
								}
							},
							"response": []
						},
						{
							"name": "decommission_end_date param (date range after)",
							"event": [
								{
									"listen": "test",
									"script": {
										"id": "4b92002d-dd3d-4b42-98ff-f11008badceb",
										"exec": [
											"pm.test(\"Decommission end date matches filter\", function () {",
											"  const decommissionEndAfter = new Date(pm.request.url.query.get(\"decommission_end_date_after\"));",
											"",
											"  pm.response.json().results.forEach(function(result) {",
											"    const decommissionEndDate = new Date(result.decommission_end_date);",
											"    pm.expect(decommissionEndDate).to.be.at.least(decommissionEndAfter);",
											"  });",
											"});"
										],
										"type": "text/javascript"
									}
								}
							],
							"request": {
								"method": "GET",
								"header": [],
								"body": {
									"mode": "raw",
									"raw": ""
								},
								"url": {
									"raw": "{{base_url}}/api/v1/wells?decommission_end_date_after=2019-02-07",
									"host": [
										"{{base_url}}"
									],
									"path": [
										"api",
										"v1",
										"wells"
									],
									"query": [
										{
											"key": "decommission_end_date_after",
											"value": "2019-02-07"
										}
									]
								}
							},
							"response": []
						}
					],
					"event": [
						{
							"listen": "prerequest",
							"script": {
								"id": "4e83bc7e-9776-4973-b75f-98525319da24",
								"type": "text/javascript",
								"exec": [
									""
								]
							}
						},
						{
							"listen": "test",
							"script": {
								"id": "8d6bb995-6356-434e-9573-7f78f8e812be",
								"type": "text/javascript",
								"exec": [
									"pm.test(\"Response status ok\", function () {",
									"  pm.response.to.be.ok;",
									"});",
									"pm.test(\"At least one result\", function () {",
									"  pm.expect(pm.response.json().count).to.be.at.least(1);",
									"});"
								]
							}
						}
					],
					"_postman_isSubFolder": true
				},
				{
					"name": "Numeric range filters",
					"item": [
						{
							"name": "latitude param (range minimum)",
							"event": [
								{
									"listen": "test",
									"script": {
										"id": "4b92002d-dd3d-4b42-98ff-f11008badceb",
										"exec": [
											"pm.test(\"Latitude matches filter\", function () {",
											"  const latitudeMin = 49.22;",
											"",
											"  pm.response.json().results.forEach(function(result) {",
											"    const latitude = parseFloat(result.latitude);",
											"",
											"    pm.expect(latitude).to.be.at.least(latitudeMin);",
											"  });",
											"});"
										],
										"type": "text/javascript"
									}
								}
							],
							"request": {
								"method": "GET",
								"header": [],
								"body": {
									"mode": "raw",
									"raw": ""
								},
								"url": {
									"raw": "{{base_url}}/api/v1/wells?in_bbox=-180,49.22,180,90",
									"host": [
										"{{base_url}}"
									],
									"path": [
										"api",
										"v1",
										"wells"
									],
									"query": [
										{
											"key": "in_bbox",
											"value": "-180,49.22,180,90"
										}
									]
								}
							},
							"response": []
						},
						{
							"name": "latitude param (range maximum)",
							"event": [
								{
									"listen": "test",
									"script": {
										"id": "4b92002d-dd3d-4b42-98ff-f11008badceb",
										"exec": [
											"pm.test(\"Latitude matches filter\", function () {",
											"  const latitudeMax = 49.22",
											"",
											"  pm.response.json().results.forEach(function(result) {",
											"    const latitude = parseFloat(result.latitude);",
											"",
											"    pm.expect(latitude).to.be.at.most(latitudeMax);",
											"  });",
											"});"
										],
										"type": "text/javascript"
									}
								}
							],
							"request": {
								"method": "GET",
								"header": [],
								"body": {
									"mode": "raw",
									"raw": ""
								},
								"url": {
									"raw": "{{base_url}}/api/v1/wells?in_bbox=-180,-90,180,49.22",
									"host": [
										"{{base_url}}"
									],
									"path": [
										"api",
										"v1",
										"wells"
									],
									"query": [
										{
											"key": "in_bbox",
											"value": "-180,-90,180,49.22"
										}
									]
								}
							},
							"response": []
						},
						{
							"name": "longitude param (range minimum)",
							"event": [
								{
									"listen": "test",
									"script": {
										"id": "4b92002d-dd3d-4b42-98ff-f11008badceb",
										"exec": [
											"pm.test(\"Longitude matches filter\", function () {",
											"  const longitudeMin = -122.58;",
											"",
											"  pm.response.json().results.forEach(function(result) {",
											"    const longitude = parseFloat(result.longitude);",
											"",
											"    pm.expect(longitude).to.be.at.least(longitudeMin);",
											"  });",
											"});"
										],
										"type": "text/javascript"
									}
								}
							],
							"request": {
								"method": "GET",
								"header": [],
								"body": {
									"mode": "raw",
									"raw": ""
								},
								"url": {
									"raw": "{{base_url}}/api/v1/wells?in_bbox=-122.58,-90,180,90",
									"host": [
										"{{base_url}}"
									],
									"path": [
										"api",
										"v1",
										"wells"
									],
									"query": [
										{
											"key": "in_bbox",
											"value": "-122.58,-90,180,90"
										}
									]
								}
							},
							"response": []
						},
						{
							"name": "longitude param (range maximum)",
							"event": [
								{
									"listen": "test",
									"script": {
										"id": "4b92002d-dd3d-4b42-98ff-f11008badceb",
										"exec": [
											"pm.test(\"Longitude matches filter\", function () {",
											"  const longitudeMin = -122.58;",
											"",
											"  pm.response.json().results.forEach(function(result) {",
											"    const longitude = parseFloat(result.longitude);",
											"",
											"    pm.expect(longitude).to.be.at.most(longitudeMin);",
											"  });",
											"});"
										],
										"type": "text/javascript"
									}
								}
							],
							"request": {
								"method": "GET",
								"header": [],
								"body": {
									"mode": "raw",
									"raw": ""
								},
								"url": {
									"raw": "{{base_url}}/api/v1/wells?in_bbox=-180,-90,-122.58,90",
									"host": [
										"{{base_url}}"
									],
									"path": [
										"api",
										"v1",
										"wells"
									],
									"query": [
										{
											"key": "in_bbox",
											"value": "-180,-90,-122.58,90"
										}
									]
								}
							},
							"response": []
						}
					],
					"event": [
						{
							"listen": "prerequest",
							"script": {
								"id": "081d1206-8782-4784-9078-b6c0b5b915ba",
								"type": "text/javascript",
								"exec": [
									""
								]
							}
						},
						{
							"listen": "test",
							"script": {
								"id": "5d8f186c-7c77-4a07-8d18-854fd7886e61",
								"type": "text/javascript",
								"exec": [
									"pm.test(\"Response status ok\", function () {",
									"  pm.response.to.be.ok;",
									"});",
									"pm.test(\"At least one result\", function () {",
									"  pm.expect(pm.response.json().count).to.be.at.least(1);",
									"});"
								]
							}
						}
					],
					"_postman_isSubFolder": true
				},
				{
					"name": "Boolean filters",
					"item": [
						{
							"name": "well_orientation param",
							"event": [
								{
									"listen": "test",
									"script": {
										"id": "4b92002d-dd3d-4b42-98ff-f11008badceb",
										"exec": [
											"pm.test(\"Well orientation matches filter\", function () {",
											"  pm.response.json().results.forEach(function(result) {",
											"    pm.expect(result.well_orientation).to.be.false;",
											"  });",
											"});"
										],
										"type": "text/javascript"
									}
								}
							],
							"request": {
								"method": "GET",
								"header": [],
								"body": {
									"mode": "raw",
									"raw": ""
								},
								"url": {
									"raw": "{{base_url}}/api/v1/wells?well_orientation=False",
									"host": [
										"{{base_url}}"
									],
									"path": [
										"api",
										"v1",
										"wells"
									],
									"query": [
										{
											"key": "well_orientation",
											"value": "False"
										}
									]
								}
							},
							"response": []
						}
					],
					"event": [
						{
							"listen": "prerequest",
							"script": {
								"id": "8aa83863-3424-454d-b02e-03d2077b9b48",
								"type": "text/javascript",
								"exec": [
									""
								]
							}
						},
						{
							"listen": "test",
							"script": {
								"id": "716dd774-8ca7-4377-afa1-06796ba9fa76",
								"type": "text/javascript",
								"exec": [
									"pm.test(\"Response status ok\", function () {",
									"  pm.response.to.be.ok;",
									"});",
									"pm.test(\"At least one result\", function () {",
									"  pm.expect(pm.response.json().count).to.be.at.least(1);",
									"});"
								]
							}
						}
					],
					"_postman_isSubFolder": true
				},
				{
					"name": "Partial text match filters",
					"item": [
						{
							"name": "street_address param",
							"event": [
								{
									"listen": "test",
									"script": {
										"id": "4b92002d-dd3d-4b42-98ff-f11008badceb",
										"exec": [
											"pm.test(\"Street address matches filter\", function () {",
											"  const streetAddress = pm.request.url.query.get(\"street_address\").toLowerCase();",
											"",
											"  pm.response.json().results.forEach(function(result) {",
											"    pm.expect(result.street_address.toLowerCase()).to.include(streetAddress);",
											"  });",
											"});"
										],
										"type": "text/javascript"
									}
								}
							],
							"request": {
								"method": "GET",
								"header": [],
								"body": {
									"mode": "raw",
									"raw": ""
								},
								"url": {
									"raw": "{{base_url}}/api/v1/wells?street_address=Main st",
									"host": [
										"{{base_url}}"
									],
									"path": [
										"api",
										"v1",
										"wells"
									],
									"query": [
										{
											"key": "street_address",
											"value": "Main st"
										}
									]
								}
							},
							"response": []
						},
						{
							"name": "owner_full_name param",
							"event": [
								{
									"listen": "test",
									"script": {
										"id": "4b92002d-dd3d-4b42-98ff-f11008badceb",
										"exec": [
											"pm.test(\"Owner matches filter\", function () {",
											"  const ownerFullName = pm.request.url.query.get(\"owner_full_name\").toLowerCase();",
											"  pm.response.json().results.forEach(function(result) {",
											"    pm.expect(result.owner_full_name.toLowerCase()).to.include(ownerFullName);",
											"  });",
											"});"
										],
										"type": "text/javascript"
									}
								}
							],
							"request": {
								"method": "GET",
								"header": [],
								"body": {
									"mode": "raw",
									"raw": ""
								},
								"url": {
									"raw": "{{base_url}}/api/v1/wells?owner_full_name=Alice",
									"host": [
										"{{base_url}}"
									],
									"path": [
										"api",
										"v1",
										"wells"
									],
									"query": [
										{
											"key": "owner_full_name",
											"value": "Alice"
										}
									]
								}
							},
							"response": []
						},
						{
							"name": "well_location_description param",
							"event": [
								{
									"listen": "test",
									"script": {
										"id": "4b92002d-dd3d-4b42-98ff-f11008badceb",
										"exec": [
											"pm.test(\"Well location description matches filter\", function () {",
											"  const wellLocationDesc = pm.request.url.query.get(\"well_location_description\");",
											"  pm.response.json().results.forEach(function(result) {",
											"    pm.expect(result.well_location_description.toLowerCase()).to.include(wellLocationDesc);",
											"  });",
											"});"
										],
										"type": "text/javascript"
									}
								}
							],
							"request": {
								"method": "GET",
								"header": [],
								"body": {
									"mode": "raw",
									"raw": ""
								},
								"url": {
									"raw": "{{base_url}}/api/v1/wells?well_location_description=highway 95",
									"host": [
										"{{base_url}}"
									],
									"path": [
										"api",
										"v1",
										"wells"
									],
									"query": [
										{
											"key": "well_location_description",
											"value": "highway 95"
										}
									]
								}
							},
							"response": []
						},
						{
							"name": "well_identification_plate_attached param",
							"event": [
								{
									"listen": "test",
									"script": {
										"id": "4b92002d-dd3d-4b42-98ff-f11008badceb",
										"exec": [
											"pm.test(\"Well identification plate attached matches filter\", function () {",
											"  const wellIdPlateAttached = pm.request.url.query.get(\"well_identification_plate_attached\");",
											"",
											"  pm.response.json().results.forEach(function(result) {",
											"    pm.expect(result.well_identification_plate_attached.toLowerCase()).to.contain(wellIdPlateAttached);",
											"  });",
											"});"
										],
										"type": "text/javascript"
									}
								}
							],
							"request": {
								"method": "GET",
								"header": [],
								"body": {
									"mode": "raw",
									"raw": ""
								},
								"url": {
									"raw": "{{base_url}}/api/v1/wells?well_identification_plate_attached=casing",
									"host": [
										"{{base_url}}"
									],
									"path": [
										"api",
										"v1",
										"wells"
									],
									"query": [
										{
											"key": "well_identification_plate_attached",
											"value": "casing"
										}
									]
								}
							},
							"response": []
						},
						{
							"name": "water_supply_system_name param",
							"event": [
								{
									"listen": "test",
									"script": {
										"id": "4b92002d-dd3d-4b42-98ff-f11008badceb",
										"exec": [
											"pm.test(\"Water supply system name matches filter\", function () {",
											"  const waterSupplySystemName = pm.request.url.query.get(\"water_supply_system_name\");",
											"",
											"  pm.response.json().results.forEach(function(result) {",
											"    pm.expect(result.water_supply_system_name.toLowerCase()).to.contain(waterSupplySystemName);",
											"  });",
											"});"
										],
										"type": "text/javascript"
									}
								}
							],
							"request": {
								"method": "GET",
								"header": [],
								"body": {
									"mode": "raw",
									"raw": ""
								},
								"url": {
									"raw": "{{base_url}}/api/v1/wells?water_supply_system_name=test",
									"host": [
										"{{base_url}}"
									],
									"path": [
										"api",
										"v1",
										"wells"
									],
									"query": [
										{
											"key": "water_supply_system_name",
											"value": "test"
										}
									]
								}
							},
							"response": []
						},
						{
							"name": "water_supply_system_well_name param",
							"event": [
								{
									"listen": "test",
									"script": {
										"id": "4b92002d-dd3d-4b42-98ff-f11008badceb",
										"exec": [
											"pm.test(\"Water supply system well name matches filter\", function () {",
											"  const waterSupplySystemWellName = pm.request.url.query.get(\"water_supply_system_well_name\");",
											" ",
											"  pm.response.json().results.forEach(function(result) {",
											"    pm.expect(result.water_supply_system_well_name).to.contain(waterSupplySystemWellName);",
											"  });",
											"});"
										],
										"type": "text/javascript"
									}
								}
							],
							"request": {
								"method": "GET",
								"header": [],
								"body": {
									"mode": "raw",
									"raw": ""
								},
								"url": {
									"raw": "{{base_url}}/api/v1/wells?water_supply_system_well_name=test",
									"host": [
										"{{base_url}}"
									],
									"path": [
										"api",
										"v1",
										"wells"
									],
									"query": [
										{
											"key": "water_supply_system_well_name",
											"value": "test"
										}
									]
								}
							},
							"response": []
						}
					],
					"description": "Case insensitive partial text matches.",
					"event": [
						{
							"listen": "prerequest",
							"script": {
								"id": "7b9dd171-effb-4d2c-8685-834961415d6a",
								"type": "text/javascript",
								"exec": [
									""
								]
							}
						},
						{
							"listen": "test",
							"script": {
								"id": "71dc461d-95ac-46ff-80ff-72ba2053df07",
								"type": "text/javascript",
								"exec": [
									"pm.test(\"Response status ok\", function () {",
									"  pm.response.to.be.ok;",
									"});",
									"pm.test(\"At least one result\", function () {",
									"  pm.expect(pm.response.json().count).to.be.at.least(1);",
									"});"
								]
							}
						}
					],
					"_postman_isSubFolder": true
				},
				{
					"name": "Many to many filters",
					"item": [
						{
							"name": "water_quality_characteristics param",
							"event": [
								{
									"listen": "test",
									"script": {
										"id": "ca2d9c99-5e4d-4861-9f37-e376eccd94dc",
										"exec": [
											"pm.test(\"Water quality characteristics matches filter\", () => {",
											"  const waterQualityCharacteristics = ['CLOUDY', 'SALTY'];",
											"",
											"  pm.response.json().results.forEach((result) => {",
											"    const matchingCharacteristics = result.water_quality_characteristics.filter(code => waterQualityCharacteristics.includes(code));",
											"    pm.expect(matchingCharacteristics.length).to.be.at.least(1);",
											"  });",
											"});"
										],
										"type": "text/javascript"
									}
								}
							],
							"request": {
								"method": "GET",
								"header": [],
								"body": {
									"mode": "raw",
									"raw": ""
								},
								"url": {
									"raw": "{{base_url}}/api/v1/wells?water_quality_characteristics=SALTY&water_quality_characteristics=CLOUDY",
									"host": [
										"{{base_url}}"
									],
									"path": [
										"api",
										"v1",
										"wells"
									],
									"query": [
										{
											"key": "water_quality_characteristics",
											"value": "SALTY"
										},
										{
											"key": "water_quality_characteristics",
											"value": "CLOUDY"
										}
									]
								}
							},
							"response": []
						},
						{
							"name": "drilling_methods param",
							"event": [
								{
									"listen": "test",
									"script": {
										"id": "4b92002d-dd3d-4b42-98ff-f11008badceb",
										"exec": [
											"pm.test(\"Drilling method matches filter\", function () {",
											"  const drillingMethod = pm.request.url.query.get(\"drilling_methods\");",
											"",
											"  pm.response.json().results.forEach(function(result) {",
											"    pm.expect(result.drilling_methods).to.include(drillingMethod);",
											"  });",
											"});"
										],
										"type": "text/javascript"
									}
								}
							],
							"request": {
								"method": "GET",
								"header": [],
								"body": {
									"mode": "raw",
									"raw": ""
								},
								"url": {
									"raw": "{{base_url}}/api/v1/wells?drilling_methods=DUGOUT",
									"host": [
										"{{base_url}}"
									],
									"path": [
										"api",
										"v1",
										"wells"
									],
									"query": [
										{
											"key": "drilling_methods",
											"value": "DUGOUT"
										}
									]
								}
							},
							"response": []
						}
					],
					"event": [
						{
							"listen": "prerequest",
							"script": {
								"id": "d2a1ad34-bb98-4b02-b341-047338fc4fe1",
								"type": "text/javascript",
								"exec": [
									""
								]
							}
						},
						{
							"listen": "test",
							"script": {
								"id": "0869bfa7-9392-4b7c-be3c-909241c29234",
								"type": "text/javascript",
								"exec": [
									"pm.test(\"Response status ok\", function () {",
									"  pm.response.to.be.ok;",
									"});",
									"pm.test(\"At least one result\", function () {",
									"  pm.expect(pm.response.json().count).to.be.at.least(1);",
									"});"
								]
							}
						}
					],
					"_postman_isSubFolder": true
				},
				{
					"name": "Bounding box filter",
					"item": [
						{
							"name": "within param (valid)",
							"event": [
								{
									"listen": "test",
									"script": {
										"id": "11f7946c-15e1-41ea-bcc8-ed7d121f5761",
										"exec": [
											"pm.test(\"Response status ok\", function () {",
											"  pm.response.to.be.ok;",
											"});",
											"pm.test(\"At least one result\", function () {",
											"  pm.expect(pm.response.json().count).to.be.at.least(1);",
											"});"
										],
										"type": "text/javascript"
									}
								}
							],
							"request": {
								"method": "GET",
								"header": [],
								"body": {
									"mode": "raw",
									"raw": ""
								},
								"url": {
									"raw": "{{base_url}}/api/v1/wells?within_x1=-122.58&within_y1=49.24&within_x2=-122.60&within_y2=49.26",
									"host": [
										"{{base_url}}"
									],
									"path": [
										"api",
										"v1",
										"wells"
									],
									"query": [
										{
											"key": "within_x1",
											"value": "-122.58"
										},
										{
											"key": "within_y1",
											"value": "49.24"
										},
										{
											"key": "within_x2",
											"value": "-122.60"
										},
										{
											"key": "within_y2",
											"value": "49.26"
										}
									]
								}
							},
							"response": []
						},
						{
							"name": "within param (missing point)",
							"event": [
								{
									"listen": "test",
									"script": {
										"id": "19dcd02f-9e31-4876-9102-fe274f4d678e",
										"exec": [
											"pm.test(\"Response code 400\", function () {",
											"  pm.response.to.be.clientError;",
											"});",
											""
										],
										"type": "text/javascript"
									}
								}
							],
							"request": {
								"method": "GET",
								"header": [],
								"body": {
									"mode": "raw",
									"raw": ""
								},
								"url": {
									"raw": "{{base_url}}/api/v1/wells?within_x1=-122.58&within_y1=49.24&within_x2=-122.60",
									"host": [
										"{{base_url}}"
									],
									"path": [
										"api",
										"v1",
										"wells"
									],
									"query": [
										{
											"key": "within_x1",
											"value": "-122.58"
										},
										{
											"key": "within_y1",
											"value": "49.24"
										},
										{
											"key": "within_x2",
											"value": "-122.60"
										},
										{
											"key": "",
											"value": "",
											"disabled": true
										}
									]
								}
							},
							"response": []
						},
						{
							"name": "within param (invalid point)",
							"event": [
								{
									"listen": "test",
									"script": {
										"id": "19dcd02f-9e31-4876-9102-fe274f4d678e",
										"exec": [
											"pm.test(\"Response code 400\", function () {",
											"  pm.response.to.be.clientError;",
											"});",
											""
										],
										"type": "text/javascript"
									}
								}
							],
							"request": {
								"method": "GET",
								"header": [],
								"body": {
									"mode": "raw",
									"raw": ""
								},
								"url": {
									"raw": "{{base_url}}/api/v1/wells?within_x1=-122.58&within_y1=bar&within_x2=-122.60&within_y2=foo",
									"host": [
										"{{base_url}}"
									],
									"path": [
										"api",
										"v1",
										"wells"
									],
									"query": [
										{
											"key": "within_x1",
											"value": "-122.58"
										},
										{
											"key": "within_y1",
											"value": "bar"
										},
										{
											"key": "within_x2",
											"value": "-122.60"
										},
										{
											"key": "within_y2",
											"value": "foo"
										}
									]
								}
							},
							"response": []
						}
					],
					"_postman_isSubFolder": true
				}
			],
			"event": [
				{
					"listen": "prerequest",
					"script": {
						"id": "e31e5df7-1aa3-482a-98ab-7805868da3cf",
						"type": "text/javascript",
						"exec": [
							""
						]
					}
				},
				{
					"listen": "test",
					"script": {
						"id": "e1590f10-c38c-4fb2-9ce6-93ba9fd3c5eb",
						"type": "text/javascript",
						"exec": [
							""
						]
					}
				}
			]
		},
		{
			"name": "Ordering",
			"item": [
				{
					"name": "ordering param (on id plate ascending)",
					"event": [
						{
							"listen": "test",
							"script": {
								"id": "4b92002d-dd3d-4b42-98ff-f11008badceb",
								"exec": [
									"const ascResultSort = (a, b) => {",
									"  if (a === null){",
									"    return 1;",
									"  }",
									"  else if (b === null) {",
									"    return -1;",
									"  }",
									"  else if (a < b) {",
									"    return -1;",
									"  }",
									"  else if (b < a) {",
									"    return 1;",
									"  }",
									"  else {",
									"    return 0;",
									"  }",
									"};",
									"",
									"pm.test(\"Result ordered by id plate ascending\", function () {",
									"  const ascIdPlates = pm.response.json().results.map(result => result.identification_plate_number).sort(ascResultSort);",
									"  pm.response.json().results.forEach((result, index) => {",
									"    const expectedIdPlate = ascIdPlates[index];",
									"    pm.expect(result.identification_plate_number).to.equal(expectedIdPlate);",
									"  });",
									"});"
								],
								"type": "text/javascript"
							}
						}
					],
					"request": {
						"method": "GET",
						"header": [],
						"body": {
							"mode": "raw",
							"raw": ""
						},
						"url": {
							"raw": "{{base_url}}/api/v1/wells?ordering=identification_plate_number",
							"host": [
								"{{base_url}}"
							],
							"path": [
								"api",
								"v1",
								"wells"
							],
							"query": [
								{
									"key": "ordering",
									"value": "identification_plate_number"
								}
							]
						}
					},
					"response": []
				},
				{
					"name": "ordering param (on consturction start date ascending)",
					"event": [
						{
							"listen": "test",
							"script": {
								"id": "4b92002d-dd3d-4b42-98ff-f11008badceb",
								"exec": [
									"const ascResultSort = (a, b) => {",
									"  if (a === null){",
									"    return 1;",
									"  }",
									"  else if (b === null) {",
									"    return -1;",
									"  }",
									"  else if (a < b) {",
									"    return -1;",
									"  }",
									"  else if (b < a) {",
									"    return 1;",
									"  }",
									"  else {",
									"    return 0;",
									"  }",
									"};",
									"",
									"pm.test(\"Result ordered by construction start date ascending\", function () {",
									"  const ascConstructionStartDates = pm.response.json().results.map(result => result.construction_start_date).sort(ascResultSort);",
									"  pm.response.json().results.forEach((result, index) => {",
									"    const expectedConstructionStartDate = ascConstructionStartDates[index];",
									"    pm.expect(result.construction_start_date).to.equal(expectedConstructionStartDate);",
									"  });",
									"});"
								],
								"type": "text/javascript"
							}
						}
					],
					"request": {
						"method": "GET",
						"header": [],
						"body": {
							"mode": "raw",
							"raw": ""
						},
						"url": {
							"raw": "{{base_url}}/api/v1/wells?ordering=construction_start_date",
							"host": [
								"{{base_url}}"
							],
							"path": [
								"api",
								"v1",
								"wells"
							],
							"query": [
								{
									"key": "ordering",
									"value": "construction_start_date"
								}
							]
						}
					},
					"response": []
				},
				{
					"name": "ordering param (on owner name descending)",
					"event": [
						{
							"listen": "test",
							"script": {
								"id": "4b92002d-dd3d-4b42-98ff-f11008badceb",
								"exec": [
									"const descResultSort = (a, b) => {",
									"",
									"  if (a === null){",
									"    return -1;",
									"  }",
									"  else if (b === null) {",
									"    return 1;",
									"  }",
									"  else if (a < b) {",
									"    return 1;",
									"  }",
									"  else if (b < a) {",
									"    return -1;",
									"  }",
									"  else {",
									"    return 0;",
									"  }",
									"};",
									"",
									"pm.test(\"Result ordered by owner full name descending\", function () {",
									"  const descFullNames = pm.response.json().results.map(result => result.owner_full_name).sort(descResultSort);",
									"  pm.response.json().results.forEach((result, index) => {",
									"    const expectedFullName = descFullNames[index];",
									"    pm.expect(result.owner_full_name).to.equal(expectedFullName);",
									"  });",
									"});"
								],
								"type": "text/javascript"
							}
						}
					],
					"request": {
						"method": "GET",
						"header": [],
						"body": {
							"mode": "raw",
							"raw": ""
						},
						"url": {
							"raw": "{{base_url}}/api/v1/wells?ordering=-owner_full_name",
							"host": [
								"{{base_url}}"
							],
							"path": [
								"api",
								"v1",
								"wells"
							],
							"query": [
								{
									"key": "ordering",
									"value": "-owner_full_name"
								}
							]
						}
					},
					"response": []
				}
			],
			"event": [
				{
					"listen": "prerequest",
					"script": {
						"id": "489ea538-6706-436a-a3c6-1a7afa02b212",
						"type": "text/javascript",
						"exec": [
							""
						]
					}
				},
				{
					"listen": "test",
					"script": {
						"id": "e815af75-b06c-4767-bf96-ed635dbff9be",
						"type": "text/javascript",
						"exec": [
							"pm.test(\"Response status ok\", function () {",
							"  pm.response.to.be.ok;",
							"});",
							"pm.test(\"At least one result\", function () {",
							"  pm.expect(pm.response.json().count).to.be.at.least(1);",
							"});"
						]
					}
				}
			]
		}
	],
	"event": [
		{
			"listen": "prerequest",
			"script": {
				"id": "d7a0a824-1538-46a8-b89a-2ffadc41428f",
				"type": "text/javascript",
				"exec": [
					""
				]
			}
		},
		{
			"listen": "test",
			"script": {
				"id": "d0c5ca05-8884-48bf-88d3-9dc425dd6ba5",
				"type": "text/javascript",
				"exec": [
					"pm.test(\"Response is valid JSON\", function () {",
					"  pm.response.to.be.withBody;",
					"  pm.response.to.be.json;",
					"});",
					""
				]
			}
		}
	]
}<|MERGE_RESOLUTION|>--- conflicted
+++ resolved
@@ -1,10 +1,6 @@
 {
 	"info": {
-<<<<<<< HEAD
-		"_postman_id": "227d25df-5dde-4213-a9b3-c4b10916ed57",
-=======
 		"_postman_id": "80aaee05-0ba7-47ac-81f9-402ecb723010",
->>>>>>> 201c2fdb
 		"name": "Well List API filters",
 		"description": "Well List API endpoint filters required for advanced search options.",
 		"schema": "https://schema.getpostman.com/json/collection/v2.1.0/collection.json"
