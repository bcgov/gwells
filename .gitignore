--- conflicted
+++ resolved
@@ -155,11 +155,8 @@
 
 # DB
 *.dmp
-<<<<<<< HEAD
 *.pgCustom
 
+
 # Exceptions
-!app/*/fixtures/*.gz
-=======
-*.pgCustom
->>>>>>> 24e70c48
+!app/*/fixtures/*.gz