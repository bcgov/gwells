##########################
# Recommended .gitignore #
##########################
#
# https://gist.github.com/octocat/9257657#file-gitignore

# Compiled source #
###################
*.com
*.class
*.dll
*.exe
*.o
*.so

# Packages #
############
# it's better to unpack these files and commit the raw source
# git has its own built in compression methods
*.7z
*.dmg
*.gz
*.iso
#*.jar
*.rar
*.tar
*.zip

# Logs and databases #
######################
*.log
#*.sql
*.sqlite

# OS generated files #
######################
.DS_Store
.DS_Store?
._*
.Spotlight-V100
.Trashes
ehthumbs.db
Thumbs.db
*.md5


##################
# This repo only #
##################

# Django
db.sqlite3
staticfiles/

# Byte-compiled / optimized / DLL files
__pycache__/
*.py[cod]

# C extensions
*.so

# Distribution / packaging
.Python
env/
build/
develop-eggs/
dist/
downloads/
eggs/
.eggs/
lib/
lib64/
parts/
sdist/
var/
*.egg-info/
.installed.cfg
*.egg
webpack-stats.json
<<<<<<< HEAD
app/backend/*.sh
=======
app/backend/.env
*.secret_env
app/backend/.pip
>>>>>>> e368b72f

# PyInstaller and Pip install files
#  Usually these files are written by a python script from a template
#  before PyInstaller builds the exe, so as to inject date/other infos into it.
*.manifest
*.spec
pip-log.txt
pip-delete-this-directory.txt

# Unit test / coverage reports
htmlcov/
.tox/
.coverage
.coverage.*
.cache
nosetests.xml
coverage.xml
*,cover

# Translations
*.mo
*.pot

# Sphinx documentation
docs/_build/

# PyBuilder
target/

# Code editor files
gwells.sln
gwells.pyproj*
.vs/
/obj/
/bin/
*.sublime-project
*.sublime-workspace
.vscode
*.ipynb
.idea

# functional-tests
functional-tests/.gradle/
functional-tests/build
functional-tests/.project
functional-tests/.settings/org.eclipse.buildship.core.prefs
functional-tests/.classpath
functional-tests/bin
functional-tests/src/test/groovy/testtamplet.txt

#virtual env
/deactivate
venv
.venv
venv
.direnv
app/backend/.env
*.secret_env

# Frontend files
frontend/webpack-stats.json
app/backend/gwells/static/vue
**/node_modules/

sonar-runner/.gradle
*.patch
*.orig
sonar-runner/.settings/org.eclipse.buildship.core.prefs
sonar-runner/.project
sonar-runner/.classpath
.gradle

# OS files
.directory
*~

# DB
*.dmp
*.pgCustom
.tmp/

# Exceptions
!app/*/fixtures/*.gz<|MERGE_RESOLUTION|>--- conflicted
+++ resolved
@@ -77,13 +77,10 @@
 .installed.cfg
 *.egg
 webpack-stats.json
-<<<<<<< HEAD
 app/backend/*.sh
-=======
 app/backend/.env
 *.secret_env
 app/backend/.pip
->>>>>>> e368b72f
 
 # PyInstaller and Pip install files
 #  Usually these files are written by a python script from a template
